--- conflicted
+++ resolved
@@ -1,9 +1,5 @@
 from functools import wraps
-<<<<<<< HEAD
 from typing import TYPE_CHECKING, Any, Callable, Dict, List, NamedTuple, Optional, Tuple, Type, TypeVar, Union
-=======
-from typing import TYPE_CHECKING, Any, Callable, Dict, List, NamedTuple, Tuple, Type, TypeVar, Union
->>>>>>> bb5de86b
 
 import django.urls
 from django.template import Context
@@ -704,14 +700,11 @@
         # - `url_patterns` to override the caching
         extensions_url_resolver.urlconf_name = urls
         extensions_url_resolver.url_patterns = urls
-<<<<<<< HEAD
-=======
 
         # Rebuild URL resolver cache to be able to resolve the new routes by their names.
         urlconf = get_urlconf()
         resolver = get_resolver(urlconf)
         resolver._populate()
->>>>>>> bb5de86b
 
     def get_extension(self, name: str) -> ComponentExtension:
         for extension in self.extensions:
