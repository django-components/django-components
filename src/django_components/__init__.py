"""Main package for Django Components."""

# Public API
# NOTE: Middleware is exposed via django_components.middleware
# NOTE: Some of the documentation is generated based on these exports
# isort: off
from django_components.app_settings import ContextBehavior, ComponentsSettings
from django_components.attributes import format_attributes, merge_attributes
from django_components.autodiscovery import autodiscover, import_libraries
from django_components.util.command import (
    CommandArg,
    CommandArgGroup,
    CommandHandler,
    CommandLiteralAction,
    CommandParserInput,
    CommandSubcommand,
    ComponentCommand,
)
from django_components.component import Component, ComponentVars, all_components, get_component_by_class_id
from django_components.component_media import ComponentMediaInput, ComponentMediaInputPath
from django_components.component_registry import (
    AlreadyRegistered,
    ComponentRegistry,
    NotRegistered,
    RegistrySettings,
    register,
    registry,
    all_registries,
)
from django_components.components import DynamicComponent
from django_components.dependencies import render_dependencies
from django_components.extension import (
    ComponentExtension,
    OnComponentRegisteredContext,
    OnComponentUnregisteredContext,
    OnRegistryCreatedContext,
    OnRegistryDeletedContext,
    OnComponentClassCreatedContext,
    OnComponentClassDeletedContext,
    OnComponentInputContext,
    OnComponentDataContext,
)
<<<<<<< HEAD
from django_components.extensions.cache import ComponentCache
from django_components.extensions.defaults import ComponentDefaults, Default
=======
from django_components.extensions.defaults import Default
>>>>>>> bb5de86b
from django_components.extensions.view import ComponentView
from django_components.extensions.url import ComponentUrl, get_component_url
from django_components.library import TagProtectedError
from django_components.node import BaseNode, template_tag
from django_components.slots import SlotContent, Slot, SlotFunc, SlotRef, SlotResult
from django_components.tag_formatter import (
    ComponentFormatter,
    ShorthandComponentFormatter,
    TagFormatterABC,
    TagResult,
    component_formatter,
    component_shorthand_formatter,
)
from django_components.template import cached_template
import django_components.types as types
from django_components.util.loader import ComponentFileEntry, get_component_dirs, get_component_files
from django_components.util.routing import URLRoute, URLRouteHandler
from django_components.util.types import EmptyTuple, EmptyDict

# isort: on


__all__ = [
    "all_components",
    "all_registries",
    "AlreadyRegistered",
    "autodiscover",
    "BaseNode",
    "cached_template",
    "CommandArg",
    "CommandArgGroup",
    "CommandHandler",
    "CommandLiteralAction",
    "CommandParserInput",
    "CommandSubcommand",
    "Component",
    "ComponentCache",
    "ComponentCommand",
    "ComponentDefaults",
    "ComponentExtension",
    "ComponentFileEntry",
    "ComponentFormatter",
    "ComponentMediaInput",
    "ComponentMediaInputPath",
    "ComponentRegistry",
    "ComponentVars",
    "ComponentView",
    "ComponentUrl",
<<<<<<< HEAD
    "ComponentsSettings",
=======
>>>>>>> bb5de86b
    "component_formatter",
    "component_shorthand_formatter",
    "ContextBehavior",
    "Default",
    "DynamicComponent",
    "EmptyTuple",
    "EmptyDict",
    "format_attributes",
    "get_component_by_class_id",
    "get_component_dirs",
    "get_component_files",
    "get_component_url",
    "import_libraries",
    "merge_attributes",
    "NotRegistered",
    "OnComponentClassCreatedContext",
    "OnComponentClassDeletedContext",
    "OnComponentDataContext",
    "OnComponentInputContext",
    "OnComponentRegisteredContext",
    "OnComponentUnregisteredContext",
    "OnRegistryCreatedContext",
    "OnRegistryDeletedContext",
    "register",
    "registry",
    "RegistrySettings",
    "render_dependencies",
    "ShorthandComponentFormatter",
    "SlotContent",
    "Slot",
    "SlotFunc",
    "SlotRef",
    "SlotResult",
    "TagFormatterABC",
    "TagProtectedError",
    "TagResult",
    "template_tag",
    "types",
    "URLRoute",
    "URLRouteHandler",
]<|MERGE_RESOLUTION|>--- conflicted
+++ resolved
@@ -40,12 +40,8 @@
     OnComponentInputContext,
     OnComponentDataContext,
 )
-<<<<<<< HEAD
 from django_components.extensions.cache import ComponentCache
 from django_components.extensions.defaults import ComponentDefaults, Default
-=======
-from django_components.extensions.defaults import Default
->>>>>>> bb5de86b
 from django_components.extensions.view import ComponentView
 from django_components.extensions.url import ComponentUrl, get_component_url
 from django_components.library import TagProtectedError
@@ -94,10 +90,7 @@
     "ComponentVars",
     "ComponentView",
     "ComponentUrl",
-<<<<<<< HEAD
     "ComponentsSettings",
-=======
->>>>>>> bb5de86b
     "component_formatter",
     "component_shorthand_formatter",
     "ContextBehavior",
