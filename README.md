# <img src="https://raw.githubusercontent.com/EmilStenstrom/django-components/master/logo/logo-black-on-white.svg" alt="django-components" style="max-width: 100%; background: white; color: black;">

[![PyPI - Version](https://img.shields.io/pypi/v/django-components)](https://pypi.org/project/django-components/) [![PyPI - Python Version](https://img.shields.io/pypi/pyversions/django-components)](https://pypi.org/project/django-components/) [![PyPI - License](https://img.shields.io/pypi/l/django-components)](https://EmilStenstrom.github.io/django-components/latest/license/) [![PyPI - Downloads](https://img.shields.io/pypi/dm/django-components)](https://pypistats.org/packages/django-components) [![GitHub Actions Workflow Status](https://img.shields.io/github/actions/workflow/status/EmilStenstrom/django-components/tests.yml)](https://github.com/EmilStenstrom/django-components/actions/workflows/tests.yml)

[**Docs (Work in progress)**](https://EmilStenstrom.github.io/django-components/latest/)

Django-components is a package that introduces component-based architecture to Django's server-side rendering. It aims to combine Django's templating system with the modularity seen in modern frontend frameworks.

## Features

1. 🧩 **Reusability:** Allows creation of self-contained, reusable UI elements.
2. 📦 **Encapsulation:** Each component can include its own HTML, CSS, and JavaScript.
3. 🚀 **Server-side rendering:** Components render on the server, improving initial load times and SEO.
4. 🐍 **Django integration:** Works within the Django ecosystem, using familiar concepts like template tags.
5. ⚡ **Asynchronous loading:** Components can render independently opening up for integration with JS frameworks like HTMX or AlpineJS.

Potential benefits:

- 🔄 Reduced code duplication
- 🛠️ Improved maintainability through modular design
- 🧠 Easier management of complex UIs
- 🤝 Enhanced collaboration between frontend and backend developers

Django-components can be particularly useful for larger Django projects that require a more structured approach to UI development, without necessitating a shift to a separate frontend framework.

## Summary

It lets you create "template components", that contains both the template, the Javascript and the CSS needed to generate the front end code you need for a modern app. Use components like this:

```htmldjango
{% component "calendar" date="2015-06-19" %}{% endcomponent %}
```

And this is what gets rendered (plus the CSS and Javascript you've specified):

```html
<div class="calendar-component">Today's date is <span>2015-06-19</span></div>
```

[See the example project](https://github.com/EmilStenstrom/django-components/tree/master/sampleproject) or read on to learn about the details!

## Table of Contents

- [Release notes](#release-notes)
- [Security notes 🚨](#security-notes-)
- [Installation](#installation)
- [Compatibility](#compatibility)
- [Create your first component](#create-your-first-component)
- [Using single-file components](#using-single-file-components)
- [Use components in templates](#use-components-in-templates)
- [Use components outside of templates](#use-components-outside-of-templates)
- [Use components as views](#use-components-as-views)
- [Typing and validating components](#typing-and-validating-components)
- [Pre-defined components](#pre-defined-components)
- [Registering components](#registering-components)
- [Autodiscovery](#autodiscovery)
- [Using slots in templates](#using-slots-in-templates)
- [Accessing data passed to the component](#accessing-data-passed-to-the-component)
- [Rendering HTML attributes](#rendering-html-attributes)
- [Template tag syntax](#template-tag-syntax)
- [Prop drilling and dependency injection (provide / inject)](#prop-drilling-and-dependency-injection-provide--inject)
- [Component hooks](#component-hooks)
- [Component context and scope](#component-context-and-scope)
- [Pre-defined template variables](#pre-defined-template-variables)
- [Customizing component tags with TagFormatter](#customizing-component-tags-with-tagformatter)
- [Defining HTML/JS/CSS files](#defining-htmljscss-files)
- [Rendering JS/CSS dependencies](#rendering-jscss-dependencies)
- [Available settings](#available-settings)
- [Running with development server](#running-with-development-server)
- [Logging and debugging](#logging-and-debugging)
- [Management Command](#management-command)
- [Writing and sharing component libraries](#writing-and-sharing-component-libraries)
- [Community examples](#community-examples)
- [Running django-components project locally](#running-django-components-project-locally)
- [Development guides](#development-guides)

## Release notes

<<<<<<< HEAD
Read the [Release Notes](https://github.com/EmilStenstrom/django-components/tree/master/CHANGELOG.md)
to see the latest features and fixes.
=======
🚨📢 **Version 0.100**
- BREAKING CHANGE:
    - `django_components.safer_staticfiles` app was removed. It is no longer needed.
    - Installation changes:
        - Instead of defining component directories in `STATICFILES_DIRS`, set them to [`COMPONENTS.dirs`](#dirs).
        - You now must define `STATICFILES_FINDERS`
    - [See here how to migrate your settings.py](https://github.com/EmilStenstrom/django-components/blob/master/docs/migrating_from_safer_staticfiles.md)
- Beside the top-level `/components` directory, you can now define also app-level components dirs, e.g. `[app]/components`
  (See [`COMPONENTS.app_dirs`](#app_dirs)).
- When you call `as_view()` on a component instance, that instance will be passed to `View.as_view()`

**Version 0.97**
- Fixed template caching. You can now also manually create cached templates with [`cached_template()`](#template_cache_size---tune-the-template-cache)
- The previously undocumented `get_template` was made private.
- In it's place, there's a new `get_template`, which supersedes `get_template_string` (will be removed in v1). The new `get_template` is the same as `get_template_string`, except
it allows to return either a string or a Template instance.
- You now must use only one of `template`, `get_template`, `template_name`, or `get_template_name`.

**Version 0.96**
- Run-time type validation for Python 3.11+ - If the `Component` class is typed, e.g. `Component[Args, Kwargs, ...]`, the args, kwargs, slots, and data are validated against the given types. (See [Runtime input validation with types](#runtime-input-validation-with-types))
- Render hooks - Set `on_render_before` and `on_render_after` methods on `Component` to intercept or modify the template or context before rendering, or the rendered result afterwards. (See [Component hooks](#component-hooks))
- `component_vars.is_filled` context variable can be accessed from within `on_render_before` and `on_render_after` hooks as `self.is_filled.my_slot`

**Version 0.95**
- Added support for dynamic components, where the component name is passed as a variable. (See [Dynamic components](#dynamic-components))
- Changed `Component.input` to raise `RuntimeError` if accessed outside of render context. Previously it returned `None` if unset.

**Version 0.94**
- django_components now automatically configures Django to support multi-line tags. (See [Multi-line tags](#multi-line-tags))
- New setting `reload_on_template_change`. Set this to `True` to reload the dev server on changes to component template files. (See [Reload dev server on component file changes](#reload-dev-server-on-component-file-changes))

**Version 0.93**
- Spread operator `...dict` inside template tags. (See [Spread operator](#spread-operator))
- Use template tags inside string literals in component inputs. (See [Use template tags inside component inputs](#use-template-tags-inside-component-inputs))
- Dynamic slots, fills and provides - The `name` argument for these can now be a variable, a template expression, or via spread operator
- Component library authors can now configure `CONTEXT_BEHAVIOR` and `TAG_FORMATTER` settings independently from user settings.

🚨📢 **Version 0.92**
- BREAKING CHANGE: `Component` class is no longer a subclass of `View`. To configure the `View` class, set the `Component.View` nested class. HTTP methods like `get` or `post` can still be defined directly on `Component` class, and `Component.as_view()` internally calls `Component.View.as_view()`. (See [Modifying the View class](#modifying-the-view-class))

- The inputs (args, kwargs, slots, context, ...) that you pass to `Component.render()` can be accessed from within `get_context_data`, `get_template` and `get_template_name` via `self.input`. (See [Accessing data passed to the component](#accessing-data-passed-to-the-component))

- Typing: `Component` class supports generics that specify types for `Component.render` (See [Adding type hints with Generics](#adding-type-hints-with-generics))

**Version 0.90**
- All tags (`component`, `slot`, `fill`, ...) now support "self-closing" or "inline" form, where you can omit the closing tag:
    ```django
    {# Before #}
    {% component "button" %}{% endcomponent %}
    {# After #}
    {% component "button" / %}
    ```
- All tags now support the "dictionary key" or "aggregate" syntax (`kwarg:key=val`):
    ```django
    {% component "button" attrs:class="hidden" %}
    ```
- You can change how the components are written in the template with [TagFormatter](#customizing-component-tags-with-tagformatter).

    The default is `django_components.component_formatter`:
    ```django
    {% component "button" href="..." disabled %}
        Click me!
    {% endcomponent %}
    ```

    While `django_components.component_shorthand_formatter` allows you to write components like so:

    ```django
    {% button href="..." disabled %}
        Click me!
    {% endbutton %}

🚨📢 **Version 0.85** Autodiscovery module resolution changed. Following undocumented behavior was removed:

- Previously, autodiscovery also imported any `[app]/components.py` files, and used `SETTINGS_MODULE` to search for component dirs.
  - To migrate from:
    - `[app]/components.py` - Define each module in `COMPONENTS.libraries` setting,
      or import each module inside the `AppConfig.ready()` hook in respective `apps.py` files.
    - `SETTINGS_MODULE` - Define component dirs using `STATICFILES_DIRS`
- Previously, autodiscovery handled relative files in `STATICFILES_DIRS`. To align with Django, `STATICFILES_DIRS` now must be full paths ([Django docs](https://docs.djangoproject.com/en/5.0/ref/settings/#std-setting-STATICFILES_DIRS)).

🚨📢 **Version 0.81** Aligned the `render_to_response` method with the (now public) `render` method of `Component` class. Moreover, slots passed to these can now be rendered also as functions.

- BREAKING CHANGE: The order of arguments to `render_to_response` has changed.

**Version 0.80** introduces dependency injection with the `{% provide %}` tag and `inject()` method.

🚨📢 **Version 0.79**

- BREAKING CHANGE: Default value for the `COMPONENTS.context_behavior` setting was changes from `"isolated"` to `"django"`. If you did not set this value explicitly before, this may be a breaking change. See the rationale for change [here](https://github.com/EmilStenstrom/django-components/issues/498).

🚨📢 **Version 0.77** CHANGED the syntax for accessing default slot content.

- Previously, the syntax was
  `{% fill "my_slot" as "alias" %}` and `{{ alias.default }}`.
- Now, the syntax is
  `{% fill "my_slot" default="alias" %}` and `{{ alias }}`.

**Version 0.74** introduces `html_attrs` tag and `prefix:key=val` construct for passing dicts to components.

🚨📢 **Version 0.70**

- `{% if_filled "my_slot" %}` tags were replaced with `{{ component_vars.is_filled.my_slot }}` variables.
- Simplified settings - `slot_context_behavior` and `context_behavior` were merged. See the [documentation](#context-behavior) for more details.

**Version 0.67** CHANGED the default way how context variables are resolved in slots. See the [documentation](https://github.com/EmilStenstrom/django-components/tree/0.67#isolate-components-slots) for more details.

🚨📢 **Version 0.5** CHANGES THE SYNTAX for components. `component_block` is now `component`, and `component` blocks need an ending `endcomponent` tag. The new `python manage.py upgradecomponent` command can be used to upgrade a directory (use --path argument to point to each dir) of templates that use components to the new syntax automatically.

This change is done to simplify the API in anticipation of a 1.0 release of django_components. After 1.0 we intend to be stricter with big changes like this in point releases.

**Version 0.34** adds components as views, which allows you to handle requests and render responses from within a component. See the [documentation](#use-components-as-views) for more details.

**Version 0.28** introduces 'implicit' slot filling and the `default` option for `slot` tags.

**Version 0.27** adds a second installable app: _django_components.safer_staticfiles_. It provides the same behavior as _django.contrib.staticfiles_ but with extra security guarantees (more info below in Security Notes).

**Version 0.26** changes the syntax for `{% slot %}` tags. From now on, we separate defining a slot (`{% slot %}`) from filling a slot with content (`{% fill %}`). This means you will likely need to change a lot of slot tags to fill. We understand this is annoying, but it's the only way we can get support for nested slots that fill in other slots, which is a very nice featuPpre to have access to. Hoping that this will feel worth it!

**Version 0.22** starts autoimporting all files inside components subdirectores, to simplify setup. An existing project might start to get AlreadyRegistered-errors because of this. To solve this, either remove your custom loading of components, or set "autodiscover": False in settings.COMPONENTS.

**Version 0.17** renames `Component.context` and `Component.template` to `get_context_data` and `get_template_name`. The old methods still work, but emit a deprecation warning. This change was done to sync naming with Django's class based views, and make using django-components more familiar to Django users. `Component.context` and `Component.template` will be removed when version 1.0 is released.
>>>>>>> 967e2faa

## Security notes 🚨

_It is strongly recommended to read this section before using django-components in production._

### Static files

Components can be organized however you prefer.
That said, our prefered way is to keep the files of a component close together by bundling them in the same directory.

This means that files containing backend logic, such as Python modules and HTML templates, live in the same directory as static files, e.g. JS and CSS.

From v0.100 onwards, we keep component files (as defined by [`COMPONENTS.dirs`](#dirs) and [`COMPONENTS.app_dirs`](#app_dirs)) separate from the rest of the static
files (defined by `STATICFILES_DIRS`). That way, the Python and HTML files are NOT exposed by the server. Only the static JS, CSS, and [other common formats](#static_files_allowed).

> NOTE: If you need to expose different file formats, you can configure these with [`COMPONENTS.static_files_allowed`](#static_files_allowed)
and [`COMPONENTS.static_files_forbidden`](#static_files_forbidden).

<!-- # TODO_REMOVE_IN_V1 - Remove mentions of safer_staticfiles in V1 -->
#### Static files prior to v0.100

Prior to v0.100, if your were using _django.contrib.staticfiles_ to collect static files, no distinction was made between the different kinds of files.

As a result, your Python code and templates may inadvertently become available on your static file server.
You probably don't want this, as parts of your backend logic will be exposed, posing a **potential security vulnerability**.

From _v0.27_ until _v0.100_, django-components shipped with an additional installable app _django_components.**safer_staticfiles**_.
It was a drop-in replacement for _django.contrib.staticfiles_.
Its behavior is 100% identical except it ignores .py and .html files, meaning these will not end up on your static files server.
To use it, add it to INSTALLED_APPS and remove _django.contrib.staticfiles_.

```python
INSTALLED_APPS = [
    # 'django.contrib.staticfiles',   # <-- REMOVE
    'django_components',
    'django_components.safer_staticfiles'  # <-- ADD
]
```

If you are on an older version of django-components, your alternatives are a) passing `--ignore <pattern>` options to the _collecstatic_ CLI command, or b) defining a subclass of StaticFilesConfig.
Both routes are described in the official [docs of the _staticfiles_ app](https://docs.djangoproject.com/en/4.2/ref/contrib/staticfiles/#customizing-the-ignored-pattern-list).

Note that `safer_staticfiles` excludes the `.py` and `.html` files for [collectstatic command](https://docs.djangoproject.com/en/5.0/ref/contrib/staticfiles/#collectstatic):

```sh
python manage.py collectstatic
```

but it is ignored on the [development server](https://docs.djangoproject.com/en/5.0/ref/django-admin/#runserver):

```sh
python manage.py runserver
```

For a step-by-step guide on deploying production server with static files,
[see the demo project](https://github.com/EmilStenstrom/django-components/tree/master/sampleproject).

## Installation

1. Install `django_components` into your environment:

   > `pip install django_components`

2. Load `django_components` into Django by adding it into `INSTALLED_APPS` in settings.py:

   ```python
   INSTALLED_APPS = [
      ...,
      'django_components',
   ]
   ```

3. `BASE_DIR` setting is required. Ensure that it is defined in settings.py:

   ```py
   BASE_DIR = Path(__file__).resolve().parent.parent
   ```

4. Add / modify [`COMPONENTS.dirs`](#dirs) and / or [`COMPONENTS.app_dirs`](#app_dirs) so django_components knows where to find component HTML, JS and CSS files:

   ```python
   COMPONENTS = {
       "dirs": [
            ...,
            os.path.join(BASE_DIR, "components"),
        ],
   }
   ```

   If `COMPONENTS.dirs` is omitted, django-components will by default look for a top-level `/components` directory,
   `{BASE_DIR}/components`.

   In addition to `COMPONENTS.dirs`, django_components will also load components from app-level directories, such as `my-app/components/`.
   The directories within apps are configured with [`COMPONENTS.app_dirs`](#app_dirs), and the default is `[app]/components`.

   NOTE: The input to `COMPONENTS.dirs` is the same as for `STATICFILES_DIRS`, and the paths must be full paths. [See Django docs](https://docs.djangoproject.com/en/5.0/ref/settings/#staticfiles-dirs).


5. Next, to make Django load component HTML files as Django templates, modify `TEMPLATES` section of settings.py as follows:

   - _Remove `'APP_DIRS': True,`_
      - NOTE: Instead of APP_DIRS, for the same effect, we will use [`django.template.loaders.app_directories.Loader`](https://docs.djangoproject.com/en/5.1/ref/templates/api/#django.template.loaders.app_directories.Loader)
   - Add `loaders` to `OPTIONS` list and set it to following value:

   ```python
   TEMPLATES = [
      {
         ...,
         'OPTIONS': {
               'context_processors': [
                  ...
               ],
               'loaders':[(
                  'django.template.loaders.cached.Loader', [
                     # Default Django loader
                     'django.template.loaders.filesystem.Loader',
                     # Inluding this is the same as APP_DIRS=True
                     'django.template.loaders.app_directories.Loader',
                     # Components loader
                     'django_components.template_loader.Loader',
                  ]
               )],
         },
      },
   ]
   ```

6. Lastly, be able to serve the component JS and CSS files as static files, modify `STATICFILES_FINDERS` section of settings.py as follows:

```py
STATICFILES_FINDERS = [
    # Default finders
    "django.contrib.staticfiles.finders.FileSystemFinder",
    "django.contrib.staticfiles.finders.AppDirectoriesFinder",
    # Django components
    "django_components.finders.ComponentsFileSystemFinder",
]
```

### Adding support for JS and CSS

If you want to use JS or CSS with components, you will need to:

1. Add [`ComponentDependencyMiddleware`](#setting-up-componentdependencymiddleware) to `MIDDLEWARE` setting.

The middleware searches the outgoing HTML for all components that were rendered
to generate the HTML, and adds the JS and CSS associated with those components.

```py
MIDDLEWARE = [
    ...
    "django_components.middleware.ComponentDependencyMiddleware",
]
```

Read more in [Rendering JS/CSS dependencies](#rendering-jscss-dependencies).

2. Add django-component's URL paths to your `urlpatterns`:

```py
from django.urls import include, path

urlpatterns = [
    ...
    path("", include("django_components.urls")),
]
```

### Optional

To avoid loading the app in each template using `{% load component_tags %}`, you can add the tag as a 'builtin' in settings.py

```python
TEMPLATES = [
    {
        ...,
        'OPTIONS': {
            'context_processors': [
                ...
            ],
            'builtins': [
                'django_components.templatetags.component_tags',
            ]
        },
    },
]
```

Read on to find out how to build your first component!

## Compatibility

Django-components supports all supported combinations versions of [Django](https://docs.djangoproject.com/en/dev/faq/install/#what-python-version-can-i-use-with-django) and [Python](https://devguide.python.org/versions/#versions).

| Python version | Django version |
| -------------- | -------------- |
| 3.8            | 4.2            |
| 3.9            | 4.2            |
| 3.10           | 4.2, 5.0       |
| 3.11           | 4.2, 5.0       |
| 3.12           | 4.2, 5.0       |

## Create your first component

A component in django-components is the combination of four things: CSS, Javascript, a Django template, and some Python code to put them all together.

```
    sampleproject/
    ├── calendarapp/
    ├── components/             🆕
    │   └── calendar/           🆕
    │       ├── calendar.py     🆕
    │       ├── script.js       🆕
    │       ├── style.css       🆕
    │       └── template.html   🆕
    ├── sampleproject/
    ├── manage.py
    └── requirements.txt
```

Start by creating empty files in the structure above.

First, you need a CSS file. Be sure to prefix all rules with a unique class so they don't clash with other rules.

```css title="[project root]/components/calendar/style.css"
/* In a file called [project root]/components/calendar/style.css */
.calendar-component {
  width: 200px;
  background: pink;
}
.calendar-component span {
  font-weight: bold;
}
```

Then you need a javascript file that specifies how you interact with this component. You are free to use any javascript framework you want. A good way to make sure this component doesn't clash with other components is to define all code inside an anonymous function that calls itself. This makes all variables defined only be defined inside this component and not affect other components.

```js title="[project root]/components/calendar/script.js"
/* In a file called [project root]/components/calendar/script.js */
(function () {
  if (document.querySelector(".calendar-component")) {
    document.querySelector(".calendar-component").onclick = function () {
      alert("Clicked calendar!");
    };
  }
})();
```

Now you need a Django template for your component. Feel free to define more variables like `date` in this example. When creating an instance of this component we will send in the values for these variables. The template will be rendered with whatever template backend you've specified in your Django settings file.

```htmldjango title="[project root]/components/calendar/calendar.html"
{# In a file called [project root]/components/calendar/template.html #}
<div class="calendar-component">Today's date is <span>{{ date }}</span></div>
```

Finally, we use django-components to tie this together. Start by creating a file called `calendar.py` in your component calendar directory. It will be auto-detected and loaded by the app.

Inside this file we create a Component by inheriting from the Component class and specifying the context method. We also register the global component registry so that we easily can render it anywhere in our templates.

```python  title="[project root]/components/calendar/calendar.py"
# In a file called [project root]/components/calendar/calendar.py
from django_components import Component, register

@register("calendar")
class Calendar(Component):
    # Templates inside `[your apps]/components` dir and `[project root]/components` dir
    # will be automatically found.
    #
    # `template_name` can be relative to dir where `calendar.py` is, or relative to COMPONENTS.dirs
    template_name = "template.html"
    # Or
    def get_template_name(context):
        return f"template-{context['name']}.html"

    # This component takes one parameter, a date string to show in the template
    def get_context_data(self, date):
        return {
            "date": date,
        }

    # Both `css` and `js` can be relative to dir where `calendar.py` is, or relative to COMPONENTS.dirs
    class Media:
        css = "style.css"
        js = "script.js"
```

And voilá!! We've created our first component.

## Using single-file components

Components can also be defined in a single file, which is useful for small components. To do this, you can use the `template`, `js`, and `css` class attributes instead of the `template_name` and `Media`. For example, here's the calendar component from above, defined in a single file:

```python title="[project root]/components/calendar.py"
# In a file called [project root]/components/calendar.py
from django_components import Component, register, types

@register("calendar")
class Calendar(Component):
    def get_context_data(self, date):
        return {
            "date": date,
        }

    template: types.django_html = """
        <div class="calendar-component">Today's date is <span>{{ date }}</span></div>
    """

    css: types.css = """
        .calendar-component { width: 200px; background: pink; }
        .calendar-component span { font-weight: bold; }
    """

    js: types.js = """
        (function(){
            if (document.querySelector(".calendar-component")) {
                document.querySelector(".calendar-component").onclick = function(){ alert("Clicked calendar!"); };
            }
        })()
    """
```

This makes it easy to create small components without having to create a separate template, CSS, and JS file.

### Syntax highlight and code assistance

#### VSCode

Note, in the above example, that the `t.django_html`, `t.css`, and `t.js` types are used to specify the type of the template, CSS, and JS files, respectively. This is not necessary, but if you're using VSCode with the [Python Inline Source Syntax Highlighting](https://marketplace.visualstudio.com/items?itemName=samwillis.python-inline-source) extension, it will give you syntax highlighting for the template, CSS, and JS.

#### Pycharm (or other Jetbrains IDEs)

If you're a Pycharm user (or any other editor from Jetbrains), you can have coding assistance as well:

```python
from django_components import Component, register

@register("calendar")
class Calendar(Component):
    def get_context_data(self, date):
        return {
            "date": date,
        }

    # language=HTML
    template= """
        <div class="calendar-component">Today's date is <span>{{ date }}</span></div>
    """

    # language=CSS
    css = """
        .calendar-component { width: 200px; background: pink; }
        .calendar-component span { font-weight: bold; }
    """

    # language=JS
    js = """
        (function(){
            if (document.querySelector(".calendar-component")) {
                document.querySelector(".calendar-component").onclick = function(){ alert("Clicked calendar!"); };
            }
        })()
    """
```

You don't need to use `types.django_html`, `types.css`, `types.js` since Pycharm uses [language injections](https://www.jetbrains.com/help/pycharm/using-language-injections.html).
You only need to write the comments `# language=<lang>` above the variables.

## Use components in templates

First load the `component_tags` tag library, then use the `component_[js/css]_dependencies` and `component` tags to render the component to the page.

```htmldjango
{% load component_tags %}
<!DOCTYPE html>
<html>
<head>
    <title>My example calendar</title>
    {% component_css_dependencies %}
</head>
<body>
    {% component "calendar" date="2015-06-19" %}{% endcomponent %}
    {% component_js_dependencies %}
</body>
<html>
```

> NOTE: Instead of writing `{% endcomponent %}` at the end, you can use a self-closing tag:
>
> `{% component "calendar" date="2015-06-19" / %}`

The output from the above template will be:

```html
<!DOCTYPE html>
<html>
  <head>
    <title>My example calendar</title>
    <link
      href="/static/calendar/style.css"
      type="text/css"
      media="all"
      rel="stylesheet"
    />
  </head>
  <body>
    <div class="calendar-component">
      Today's date is <span>2015-06-19</span>
    </div>
    <script src="/static/calendar/script.js"></script>
  </body>
  <html></html>
</html>
```

This makes it possible to organize your front-end around reusable components. Instead of relying on template tags and keeping your CSS and Javascript in the static directory.

## Use components outside of templates

_New in version 0.81_

Components can be rendered outside of Django templates, calling them as regular functions ("React-style").

The component class defines `render` and `render_to_response` class methods. These methods accept positional args, kwargs, and slots, offering the same flexibility as the `{% component %}` tag:

```py
class SimpleComponent(Component):
    template = """
        {% load component_tags %}
        hello: {{ hello }}
        foo: {{ foo }}
        kwargs: {{ kwargs|safe }}
        slot_first: {% slot "first" required / %}
    """

    def get_context_data(self, arg1, arg2, **kwargs):
        return {
            "hello": arg1,
            "foo": arg2,
            "kwargs": kwargs,
        }

rendered = SimpleComponent.render(
    args=["world", "bar"],
    kwargs={"kw1": "test", "kw2": "ooo"},
    slots={"first": "FIRST_SLOT"},
    context={"from_context": 98},
)
```

Renders:

```
hello: world
foo: bar
kwargs: {'kw1': 'test', 'kw2': 'ooo'}
slot_first: FIRST_SLOT
```

### Inputs of `render` and `render_to_response`

Both `render` and `render_to_response` accept the same input:

```py
Component.render(
    context: Mapping | django.template.Context | None = None,
    args: List[Any] | None = None,
    kwargs: Dict[str, Any] | None = None,
    slots: Dict[str, str | SafeString | SlotFunc] | None = None,
    escape_slots_content: bool = True
) -> str:
```

- _`args`_ - Positional args for the component. This is the same as calling the component
  as `{% component "my_comp" arg1 arg2 ... %}`

- _`kwargs`_ - Keyword args for the component. This is the same as calling the component
  as `{% component "my_comp" key1=val1 key2=val2 ... %}`

- _`slots`_ - Component slot fills. This is the same as pasing `{% fill %}` tags to the component.
  Accepts a dictionary of `{ slot_name: slot_content }` where `slot_content` can be a string
  or [`SlotFunc`](#slotfunc).

- _`escape_slots_content`_ - Whether the content from `slots` should be escaped. `True` by default to prevent XSS attacks. If you disable escaping, you should make sure that any content you pass to the slots is safe, especially if it comes from user input.

- _`context`_ - A context (dictionary or Django's Context) within which the component
  is rendered. The keys on the context can be accessed from within the template.
  - NOTE: In "isolated" mode, context is NOT accessible, and data MUST be passed via
    component's args and kwargs.

#### `SlotFunc`

When rendering components with slots in `render` or `render_to_response`, you can pass either a string or a function.

The function has following signature:

```py
def render_func(
   context: Context,
   data: Dict[str, Any],
   slot_ref: SlotRef,
) -> str | SafeString:
    return nodelist.render(ctx)
```

- _`context`_ - Django's Context available to the Slot Node.
- _`data`_ - Data passed to the `{% slot %}` tag. See [Scoped Slots](#scoped-slots).
- _`slot_ref`_ - The default slot content. See [Accessing original content of slots](#accessing-original-content-of-slots).
  - NOTE: The slot is lazily evaluated. To render the slot, convert it to string with `str(slot_ref)`.

Example:

```py
def footer_slot(ctx, data, slot_ref):
   return f"""
      SLOT_DATA: {data['abc']}
      ORIGINAL: {slot_ref}
   """

MyComponent.render_to_response(
    slots={
        "footer": footer_slot,
   },
)
```

### Response class of `render_to_response`

While `render` method returns a plain string, `render_to_response` wraps the rendered content in a "Response" class. By default, this is `django.http.HttpResponse`.

If you want to use a different Response class in `render_to_response`, set the `Component.response_class` attribute:

```py
class MyResponse(HttpResponse):
   def __init__(self, *args, **kwargs) -> None:
      super().__init__(*args, **kwargs)
      # Configure response
      self.headers = ...
      self.status = ...

class SimpleComponent(Component):
   response_class = MyResponse
   template: types.django_html = "HELLO"

response = SimpleComponent.render_to_response()
assert isinstance(response, MyResponse)
```

## Use components as views

_New in version 0.34_

_Note: Since 0.92, Component no longer subclasses View. To configure the View class, set the nested `Component.View` class_

Components can now be used as views:
- Components define the `Component.as_view()` class method that can be used the same as [`View.as_view()`](https://docs.djangoproject.com/en/5.1/ref/class-based-views/base/#django.views.generic.base.View.as_view).

- By default, you can define GET, POST or other HTTP handlers directly on the Component, same as you do with [View](https://docs.djangoproject.com/en/5.1/ref/class-based-views/base/#view). For example, you can override `get` and `post` to handle GET and POST requests, respectively.

- In addition, `Component` now has a [`render_to_response`](#inputs-of-render-and-render_to_response) method that renders the component template based on the provided context and slots' data and returns an `HttpResponse` object.

### Component as view example

Here's an example of a calendar component defined as a view:

```python
# In a file called [project root]/components/calendar.py
from django_components import Component, ComponentView, register

@register("calendar")
class Calendar(Component):

    template = """
        <div class="calendar-component">
            <div class="header">
                {% slot "header" / %}
            </div>
            <div class="body">
                Today's date is <span>{{ date }}</span>
            </div>
        </div>
    """

    # Handle GET requests
    def get(self, request, *args, **kwargs):
        context = {
            "date": request.GET.get("date", "2020-06-06"),
        }
        slots = {
            "header": "Calendar header",
        }
        # Return HttpResponse with the rendered content
        return self.render_to_response(
            context=context,
            slots=slots,
        )
```

Then, to use this component as a view, you should create a `urls.py` file in your components directory, and add a path to the component's view:

```python
# In a file called [project root]/components/urls.py
from django.urls import path
from components.calendar.calendar import Calendar

urlpatterns = [
    path("calendar/", Calendar.as_view()),
]
```

`Component.as_view()` is a shorthand for calling [`View.as_view()`](https://docs.djangoproject.com/en/5.1/ref/class-based-views/base/#django.views.generic.base.View.as_view) and passing the component
instance as one of the arguments.

Remember to add `__init__.py` to your components directory, so that Django can find the `urls.py` file.

Finally, include the component's urls in your project's `urls.py` file:

```python
# In a file called [project root]/urls.py
from django.urls import include, path

urlpatterns = [
    path("components/", include("components.urls")),
]
```

Note: Slots content are automatically escaped by default to prevent XSS attacks. To disable escaping, set `escape_slots_content=False` in the `render_to_response` method. If you do so, you should make sure that any content you pass to the slots is safe, especially if it comes from user input.

If you're planning on passing an HTML string, check Django's use of [`format_html`](https://docs.djangoproject.com/en/5.0/ref/utils/#django.utils.html.format_html) and [`mark_safe`](https://docs.djangoproject.com/en/5.0/ref/utils/#django.utils.safestring.mark_safe).

### Modifying the View class

The View class that handles the requests is defined on `Component.View`.

When you define a GET or POST handlers on the `Component` class, like so:

```py
class MyComponent(Component):
    def get(self, request, *args, **kwargs):
        return self.render_to_response(
            context={
                "date": request.GET.get("date", "2020-06-06"),
            },
        )

    def post(self, request, *args, **kwargs) -> HttpResponse:
        variable = request.POST.get("variable")
        return self.render_to_response(
            kwargs={"variable": variable}
        )
```

Then the request is still handled by `Component.View.get()` or `Component.View.post()`
methods. However, by default, `Component.View.get()` points to `Component.get()`, and so on.

```py
class ComponentView(View):
    component: Component = None
    ...

    def get(self, request, *args, **kwargs):
        return self.component.get(request, *args, **kwargs)

    def post(self, request, *args, **kwargs):
        return self.component.post(request, *args, **kwargs)

    ...
```

If you want to define your own `View` class, you need to:
1. Set the class as `Component.View`
2. Subclass from `ComponentView`, so the View instance has access to the component instance.

In the example below, we added extra logic into `View.setup()`.

Note that the POST handler is still defined at the top. This is because `View` subclasses `ComponentView`, which defines the `post()` method that calls `Component.post()`.

If you were to overwrite the `View.post()` method, then `Component.post()` would be ignored.

```py
from django_components import Component, ComponentView

class MyComponent(Component):

    def post(self, request, *args, **kwargs) -> HttpResponse:
        variable = request.POST.get("variable")
        return self.component.render_to_response(
            kwargs={"variable": variable}
        )

    class View(ComponentView):
        def setup(self, request, *args, **kwargs):
            super(request, *args, **kwargs)

            do_something_extra(request, *args, **kwargs)
```

## Typing and validating components

### Adding type hints with Generics

_New in version 0.92_

The `Component` class optionally accepts type parameters
that allow you to specify the types of args, kwargs, slots, and
data:

```py
class Button(Component[Args, Kwargs, Slots, Data, JsData, CssData]):
    ...
```

- `Args` - Must be a `Tuple` or `Any`
- `Kwargs` - Must be a `TypedDict` or `Any`
- `Data` - Must be a `TypedDict` or `Any`
- `Slots` - Must be a `TypedDict` or `Any`

Here's a full example:

```py
from typing import NotRequired, Tuple, TypedDict, SlotContent, SlotFunc

# Positional inputs
Args = Tuple[int, str]

# Kwargs inputs
class Kwargs(TypedDict):
    variable: str
    another: int
    maybe_var: NotRequired[int] # May be ommited

# Data returned from `get_context_data`
class Data(TypedDict):
    variable: str

# The data available to the `my_slot` scoped slot
class MySlotData(TypedDict):
    value: int

# Slots
class Slots(TypedDict):
    # Use SlotFunc for slot functions.
    # The generic specifies the `data` dictionary
    my_slot: NotRequired[SlotFunc[MySlotData]]
    # SlotContent == Union[str, SafeString]
    another_slot: SlotContent

class Button(Component[Args, Kwargs, Slots, Data, JsData, CssData]):
    def get_context_data(self, variable, another):
        return {
            "variable": variable,
        }
```

When you then call `Component.render` or `Component.render_to_response`, you will get type hints:

```py
Button.render(
    # Error: First arg must be `int`, got `float`
    args=(1.25, "abc"),
    # Error: Key "another" is missing
    kwargs={
        "variable": "text",
    },
)
```

#### Usage for Python <3.11

On Python 3.8-3.10, use `typing_extensions`

```py
from typing_extensions import TypedDict, NotRequired
```

Additionally on Python 3.8-3.9, also import `annotations`:

```py
from __future__ import annotations
```

Moreover, on 3.10 and less, you may not be able to use `NotRequired`, and instead you will need to mark either all keys are required, or all keys as optional, using TypeDict's `total` kwarg.

[See PEP-655](https://peps.python.org/pep-0655) for more info.


### Passing additional args or kwargs

You may have a function that supports any number of args or kwargs:

```py
def get_context_data(self, *args, **kwargs):
    ...
```

This is not supported with the typed components.

As a workaround:
- For `*args`, set a positional argument that accepts a list of values:

    ```py
    # Tuple of one member of list of strings
    Args = Tuple[List[str]]
    ```

- For `*kwargs`, set a keyword argument that accepts a dictionary of values:

    ```py
    class Kwargs(TypedDict):
        variable: str
        another: int
        # Pass any extra keys under `extra`
        extra: Dict[str, any]
    ```

### Handling no args or no kwargs

To declare that a component accepts no Args, Kwargs, etc, you can use `EmptyTuple` and `EmptyDict` types:

```py
from django_components import Component, EmptyDict, EmptyTuple

Args = EmptyTuple
Kwargs = Data = Slots = EmptyDict

class Button(Component[Args, Kwargs, Slots, Data, JsData, CssData]):
    ...
```

### Runtime input validation with types

_New in version 0.96_

> NOTE: Kwargs, slots, and data validation is supported only for Python >=3.11

In Python 3.11 and later, when you specify the component types, you will get also runtime validation of the inputs you pass to `Component.render` or `Component.render_to_response`.

So, using the example from before, if you ignored the type errors and still ran the following code:

```py
Button.render(
    # Error: First arg must be `int`, got `float`
    args=(1.25, "abc"),
    # Error: Key "another" is missing
    kwargs={
        "variable": "text",
    },
)
```

This would raise a `TypeError`:

```txt
Component 'Button' expected positional argument at index 0 to be <class 'int'>, got 1.25 of type <class 'float'>
```

In case you need to skip these errors, you can either set the faulty member to `Any`, e.g.:

```py
# Changed `int` to `Any`
Args = Tuple[Any, str]
```

Or you can replace `Args` with `Any` altogether, to skip the validation of args:

```py
# Replaced `Args` with `Any`
class Button(Component[Any, Kwargs, Slots, Data, JsData, CssData]):
    ...
```

Same applies to kwargs, data, and slots.

## Pre-defined components

### Dynamic components

If you are writing something like a form component, you may design it such that users
give you the component names, and your component renders it.

While you can handle this with a series of if / else statements, this is not an extensible solution.

Instead, you can use **dynamic components**. Dynamic components are used in place of normal components.

```django
{% load component_tags %}
{% component "dynamic" is=component_name title="Cat Museum" %}
    {% fill "content" %}
        HELLO_FROM_SLOT_1
    {% endfill %}
    {% fill "sidebar" %}
        HELLO_FROM_SLOT_2
    {% endfill %}
{% endcomponent %}
```

These behave same way as regular components. You pass it the same args, kwargs, and slots as you would
to the component that you want to render.

The only exception is that also you supply 1-2 additional inputs:
- `is` - Required - The component name or a component class to render
- `registry` - Optional - The `ComponentRegistry` that will be searched if `is` is a component name. If omitted, ALL registries are searched.

By default, the dynamic component is registered under the name `"dynamic"`. In case of a conflict, you can change the name used for the dynamic components by defining the [`COMPONENTS.dynamic_component_name` setting](#dynamic_component_name).

If you need to use the dynamic components in Python, you can also import it from `django_components`:
```py
from django_components import DynamicComponent

comp = SimpleTableComp if is_readonly else TableComp

output = DynamicComponent.render(
    kwargs={
        "is": comp,
        # Other kwargs...
    },
    # args: [...],
    # slots: {...},
)
```

## Registering components

In previous examples you could repeatedly see us using `@register()` to "register"
the components. In this section we dive deeper into what it actually means and how you can
manage (add or remove) components.

As a reminder, we may have a component like this:

```python
from django_components import Component, register

@register("calendar")
class Calendar(Component):
    template_name = "template.html"

    # This component takes one parameter, a date string to show in the template
    def get_context_data(self, date):
        return {
            "date": date,
        }
```

which we then render in the template as:

```django
{% component "calendar" date="1970-01-01" %}
{% endcomponent %}
```

As you can see, `@register` links up the component class
with the `{% component %}` template tag. So when the template tag comes across
a component called `"calendar"`, it can look up it's class and instantiate it.

### What is ComponentRegistry

The `@register` decorator is a shortcut for working with the `ComponentRegistry`.

`ComponentRegistry` manages which components can be used in the template tags.

Each `ComponentRegistry` instance is associated with an instance
of Django's `Library`. And Libraries are inserted into Django template
using the `{% load %}` tags.

The `@register` decorator accepts an optional kwarg `registry`, which specifies, the `ComponentRegistry` to register components into.
If omitted, the default `ComponentRegistry` instance defined in django_components is used.

```py
my_registry = ComponentRegistry()

@register(registry=my_registry)
class MyComponent(Component):
    ...
```

The default `ComponentRegistry` is associated with the `Library` that
you load when you call `{% load component_tags %}` inside your template, or when you
add `django_components.templatetags.component_tags` to the template builtins.

So when you register or unregister a component to/from a component registry,
then behind the scenes the registry automatically adds/removes the component's
template tags to/from the Library, so you can call the component from within the templates
such as `{% component "my_comp" %}`.

### Working with ComponentRegistry

The default `ComponentRegistry` instance can be imported as:

```py
from django_components import registry
```

You can use the registry to manually add/remove/get components:

```py
from django_components import registry

# Register components
registry.register("button", ButtonComponent)
registry.register("card", CardComponent)

# Get all or single
registry.all()  # {"button": ButtonComponent, "card": CardComponent}
registry.get("card")  # CardComponent

# Unregister single component
registry.unregister("card")

# Unregister all components
registry.clear()
```

### Registering components to custom ComponentRegistry

If you are writing a component library to be shared with others, you may want to manage your own instance of `ComponentRegistry`
and register components onto a different `Library` instance than the default one.

The `Library` instance can be set at instantiation of `ComponentRegistry`. If omitted,
then the default Library instance from django_components is used.

```py
from django.template import Library
from django_components import ComponentRegistry

my_library = Library(...)
my_registry = ComponentRegistry(library=my_library)
```

When you have defined your own `ComponentRegistry`, you can either register the components
with `my_registry.register()`, or pass the registry to the `@component.register()` decorator
via the `registry` kwarg:

```py
from path.to.my.registry import my_registry

@register("my_component", registry=my_registry)
class MyComponent(Component):
    ...
```

NOTE: The Library instance can be accessed under `library` attribute of `ComponentRegistry`.

### ComponentRegistry settings

When you are creating an instance of `ComponentRegistry`, you can define the components' behavior within the template.

The registry accepts these settings:
- `CONTEXT_BEHAVIOR`
- `TAG_FORMATTER`

```py
from django.template import Library
from django_components import ComponentRegistry, RegistrySettings

register = library = django.template.Library()
comp_registry = ComponentRegistry(
    library=library,
    settings=RegistrySettings(
        CONTEXT_BEHAVIOR="isolated",
        TAG_FORMATTER="django_components.component_formatter",
    ),
)
```

These settings are [the same as the ones you can set for django_components](#available-settings).

In fact, when you set `COMPONENT.tag_formatter` or `COMPONENT.context_behavior`, these are forwarded to the default `ComponentRegistry`.

This makes it possible to have multiple registries with different settings in one projects, and makes sharing of component libraries possible.

## Autodiscovery

Every component that you want to use in the template with the `{% component %}` tag needs to be registered with the ComponentRegistry. Normally, we use the `@register` decorator for that:

```py
from django_components import Component, register

@register("calendar")
class Calendar(Component):
    ...
```

But for the component to be registered, the code needs to be executed - the file needs to be imported as a module.

One way to do that is by importing all your components in `apps.py`:

```py
from django.apps import AppConfig

class MyAppConfig(AppConfig):
    name = "my_app"

    def ready(self) -> None:
        from components.card.card import Card
        from components.list.list import List
        from components.menu.menu import Menu
        from components.button.button import Button
        ...
```

However, there's a simpler way!

By default, the Python files in the `COMPONENTS.dirs` directories (or app-level `[app]/components/`) are auto-imported in order to auto-register the components.

Autodiscovery occurs when Django is loaded, during the `ready` hook of the `apps.py` file.

If you are using autodiscovery, keep a few points in mind:

- Avoid defining any logic on the module-level inside the `components` dir, that you would not want to run anyway.
- Components inside the auto-imported files still need to be registered with `@register()`
- Auto-imported component files must be valid Python modules, they must use suffix `.py`, and module name should follow [PEP-8](https://peps.python.org/pep-0008/#package-and-module-names).

Autodiscovery can be disabled in the [settings](#autodiscover---toggle-autodiscovery).

### Manually trigger autodiscovery

Autodiscovery can be also triggered manually as a function call. This is useful if you want to run autodiscovery at a custom point of the lifecycle:

```py
from django_components import autodiscover

autodiscover()
```

## Using slots in templates

_New in version 0.26_:

- The `slot` tag now serves only to declare new slots inside the component template.
  - To override the content of a declared slot, use the newly introduced `fill` tag instead.
- Whereas unfilled slots used to raise a warning, filling a slot is now optional by default.
  - To indicate that a slot must be filled, the new `required` option should be added at the end of the `slot` tag.

---

Components support something called 'slots'.
When a component is used inside another template, slots allow the parent template to override specific parts of the child component by passing in different content.
This mechanism makes components more reusable and composable.
This behavior is similar to [slots in Vue](https://vuejs.org/guide/components/slots.html).

In the example below we introduce two block tags that work hand in hand to make this work. These are...

- `{% slot <name> %}`/`{% endslot %}`: Declares a new slot in the component template.
- `{% fill <name> %}`/`{% endfill %}`: (Used inside a `component` tag pair.) Fills a declared slot with the specified content.

Let's update our calendar component to support more customization. We'll add `slot` tag pairs to its template, _template.html_.

```htmldjango
<div class="calendar-component">
    <div class="header">
        {% slot "header" %}Calendar header{% endslot %}
    </div>
    <div class="body">
        {% slot "body" %}Today's date is <span>{{ date }}</span>{% endslot %}
    </div>
</div>
```

When using the component, you specify which slots you want to fill and where you want to use the defaults from the template. It looks like this:

```htmldjango
{% component "calendar" date="2020-06-06" %}
    {% fill "body" %}Can you believe it's already <span>{{ date }}</span>??{% endfill %}
{% endcomponent %}
```

Since the 'header' fill is unspecified, it's taken from the base template. If you put this in a template, and pass in `date=2020-06-06`, this is what gets rendered:

```htmldjango
<div class="calendar-component">
    <div class="header">
        Calendar header
    </div>
    <div class="body">
        Can you believe it's already <span>2020-06-06</span>??
    </div>
</div>
```

### Default slot

_Added in version 0.28_

As you can see, component slots lets you write reusable containers that you fill in when you use a component. This makes for highly reusable components that can be used in different circumstances.

It can become tedious to use `fill` tags everywhere, especially when you're using a component that declares only one slot. To make things easier, `slot` tags can be marked with an optional keyword: `default`. When added to the end of the tag (as shown below), this option lets you pass filling content directly in the body of a `component` tag pair – without using a `fill` tag. Choose carefully, though: a component template may contain at most one slot that is marked as `default`. The `default` option can be combined with other slot options, e.g. `required`.

Here's the same example as before, except with default slots and implicit filling.

The template:

```htmldjango
<div class="calendar-component">
    <div class="header">
        {% slot "header" %}Calendar header{% endslot %}
    </div>
    <div class="body">
        {% slot "body" default %}Today's date is <span>{{ date }}</span>{% endslot %}
    </div>
</div>
```

Including the component (notice how the `fill` tag is omitted):

```htmldjango
{% component "calendar" date="2020-06-06" %}
    Can you believe it's already <span>{{ date }}</span>??
{% endcomponent %}
```

The rendered result (exactly the same as before):

```html
<div class="calendar-component">
  <div class="header">Calendar header</div>
  <div class="body">Can you believe it's already <span>2020-06-06</span>??</div>
</div>
```

You may be tempted to combine implicit fills with explicit `fill` tags. This will not work. The following component template will raise an error when compiled.

```htmldjango
{# DON'T DO THIS #}
{% component "calendar" date="2020-06-06" %}
    {% fill "header" %}Totally new header!{% endfill %}
    Can you believe it's already <span>{{ date }}</span>??
{% endcomponent %}
```

By contrast, it is permitted to use `fill` tags in nested components, e.g.:

```htmldjango
{% component "calendar" date="2020-06-06" %}
    {% component "beautiful-box" %}
        {% fill "content" %} Can you believe it's already <span>{{ date }}</span>?? {% endfill %}
    {% endcomponent %}
{% endcomponent %}
```

This is fine too:

```htmldjango
{% component "calendar" date="2020-06-06" %}
    {% fill "header" %}
        {% component "calendar-header" %}
            Super Special Calendar Header
        {% endcomponent %}
    {% endfill %}
{% endcomponent %}
```

### Render fill in multiple places

_Added in version 0.70_

You can render the same content in multiple places by defining multiple slots with
identical names:

```htmldjango
<div class="calendar-component">
    <div class="header">
        {% slot "image" %}Image here{% endslot %}
    </div>
    <div class="body">
        {% slot "image" %}Image here{% endslot %}
    </div>
</div>
```

So if used like:

```htmldjango
{% component "calendar" date="2020-06-06" %}
    {% fill "image" %}
        <img src="..." />
    {% endfill %}
{% endcomponent %}
```

This renders:

```htmldjango
<div class="calendar-component">
    <div class="header">
        <img src="..." />
    </div>
    <div class="body">
        <img src="..." />
    </div>
</div>
```

#### Default and required slots

If you use a slot multiple times, you can still mark the slot as `default` or `required`.
For that, you must mark ONLY ONE of the identical slots.

We recommend to mark the first occurence for consistency, e.g.:

```htmldjango
<div class="calendar-component">
    <div class="header">
        {% slot "image" default required %}Image here{% endslot %}
    </div>
    <div class="body">
        {% slot "image" %}Image here{% endslot %}
    </div>
</div>
```

Which you can then use are regular default slot:

```htmldjango
{% component "calendar" date="2020-06-06" %}
    <img src="..." />
{% endcomponent %}
```

### Accessing original content of slots

_Added in version 0.26_

> NOTE: In version 0.77, the syntax was changed from
>
> ```django
> {% fill "my_slot" as "alias" %} {{ alias.default }}
> ```
>
> to
>
> ```django
> {% fill "my_slot" default="slot_default" %} {{ slot_default }}
> ```

Sometimes you may want to keep the original slot, but only wrap or prepend/append content to it. To do so, you can access the default slot via the `default` kwarg.

Similarly to the `data` attribute, you specify the variable name through which the default slot will be made available.

For instance, let's say you're filling a slot called 'body'. To render the original slot, assign it to a variable using the `'default'` keyword. You then render this variable to insert the default content:

```htmldjango
{% component "calendar" date="2020-06-06" %}
    {% fill "body" default="body_default" %}
        {{ body_default }}. Have a great day!
    {% endfill %}
{% endcomponent %}
```

This produces:

```htmldjango
<div class="calendar-component">
    <div class="header">
        Calendar header
    </div>
    <div class="body">
        Today's date is <span>2020-06-06</span>. Have a great day!
    </div>
</div>
```

### Conditional slots

_Added in version 0.26._

> NOTE: In version 0.70, `{% if_filled %}` tags were replaced with `{{ component_vars.is_filled }}` variables. If your slot name contained special characters, see the section [Accessing `is_filled` of slot names with special characters](#accessing-is_filled-of-slot-names-with-special-characters).

In certain circumstances, you may want the behavior of slot filling to depend on
whether or not a particular slot is filled.

For example, suppose we have the following component template:

```htmldjango
<div class="frontmatter-component">
    <div class="title">
        {% slot "title" %}Title{% endslot %}
    </div>
    <div class="subtitle">
        {% slot "subtitle" %}{# Optional subtitle #}{% endslot %}
    </div>
</div>
```

By default the slot named 'subtitle' is empty. Yet when the component is used without
explicit fills, the div containing the slot is still rendered, as shown below:

```html
<div class="frontmatter-component">
  <div class="title">Title</div>
  <div class="subtitle"></div>
</div>
```

This may not be what you want. What if instead the outer 'subtitle' div should only
be included when the inner slot is in fact filled?

The answer is to use the `{{ component_vars.is_filled.<name> }}` variable. You can use this together with Django's `{% if/elif/else/endif %}` tags to define a block whose contents will be rendered only if the component slot with
the corresponding 'name' is filled.

This is what our example looks like with `component_vars.is_filled`.

```htmldjango
<div class="frontmatter-component">
    <div class="title">
        {% slot "title" %}Title{% endslot %}
    </div>
    {% if component_vars.is_filled.subtitle %}
    <div class="subtitle">
        {% slot "subtitle" %}{# Optional subtitle #}{% endslot %}
    </div>
    {% endif %}
</div>
```

Here's our example with more complex branching.

```htmldjango
<div class="frontmatter-component">
    <div class="title">
        {% slot "title" %}Title{% endslot %}
    </div>
    {% if component_vars.is_filled.subtitle %}
    <div class="subtitle">
        {% slot "subtitle" %}{# Optional subtitle #}{% endslot %}
    </div>
    {% elif component_vars.is_filled.title %}
        ...
    {% elif component_vars.is_filled.<name> %}
        ...
    {% endif %}
</div>
```

Sometimes you're not interested in whether a slot is filled, but rather that it _isn't_.
To negate the meaning of `component_vars.is_filled`, simply treat it as boolean and negate it with `not`:

```htmldjango
{% if not component_vars.is_filled.subtitle %}
<div class="subtitle">
    {% slot "subtitle" / %}
</div>
{% endif %}
```

#### Accessing `is_filled` of slot names with special characters

To be able to access a slot name via `component_vars.is_filled`, the slot name needs to be composed of only alphanumeric characters and underscores (e.g. `this__isvalid_123`).

However, you can still define slots with other special characters. In such case, the slot name in `component_vars.is_filled` is modified to replace all invalid characters into `_`.

So a slot named `"my super-slot :)"` will be available as `component_vars.is_filled.my_super_slot___`.

### Scoped slots

_Added in version 0.76_:

Consider a component with slot(s). This component may do some processing on the inputs, and then use the processed variable in the slot's default template:

```py
@register("my_comp")
class MyComp(Component):
    template = """
        <div>
            {% slot "content" default %}
                input: {{ input }}
            {% endslot %}
        </div>
    """

    def get_context_data(self, input):
        processed_input = do_something(input)
        return {"input": processed_input}
```

You may want to design a component so that users of your component can still access the `input` variable, so they don't have to recompute it.

This behavior is called "scoped slots". This is inspired by [Vue scoped slots](https://vuejs.org/guide/components/slots.html#scoped-slots) and [scoped slots of django-web-components](https://github.com/Xzya/django-web-components/tree/master?tab=readme-ov-file#scoped-slots).

Using scoped slots consists of two steps:

1. Passing data to `slot` tag
2. Accessing data in `fill` tag

#### Passing data to slots

To pass the data to the `slot` tag, simply pass them as keyword attributes (`key=value`):

```py
@register("my_comp")
class MyComp(Component):
    template = """
        <div>
            {% slot "content" default input=input %}
                input: {{ input }}
            {% endslot %}
        </div>
    """

    def get_context_data(self, input):
        processed_input = do_something(input)
        return {
            "input": processed_input,
        }
```

#### Accessing slot data in fill

Next, we head over to where we define a fill for this slot. Here, to access the slot data
we set the `data` attribute to the name of the variable through which we want to access
the slot data. In the example below, we set it to `data`:

```django
{% component "my_comp" %}
    {% fill "content" data="data" %}
        {{ data.input }}
    {% endfill %}
{% endcomponent %}
```

To access slot data on a default slot, you have to explictly define the `{% fill %}` tags.

So this works:

```django
{% component "my_comp" %}
    {% fill "content" data="data" %}
        {{ data.input }}
    {% endfill %}
{% endcomponent %}
```

While this does not:

```django
{% component "my_comp" data="data" %}
    {{ data.input }}
{% endcomponent %}
```

Note: You cannot set the `data` attribute and
[`default` attribute)](#accessing-original-content-of-slots)
to the same name. This raises an error:

```django
{% component "my_comp" %}
    {% fill "content" data="slot_var" default="slot_var" %}
        {{ slot_var.input }}
    {% endfill %}
{% endcomponent %}
```

### Dynamic slots and fills

Until now, we were declaring slot and fill names statically, as a string literal, e.g.

```django
{% slot "content" / %}
```

However, sometimes you may want to generate slots based on the given input. One example of this is [a table component like that of Vuetify](https://vuetifyjs.com/en/api/v-data-table/), which creates a header and an item slots for each user-defined column.

In django_components you can achieve the same, simply by using a variable (or a [template expression](#use-template-tags-inside-component-inputs)) instead of a string literal:

```django
<table>
  <tr>
    {% for header in headers %}
      <th>
        {% slot "header-{{ header.key }}" value=header.title %}
          {{ header.title }}
        {% endslot %}
      </th>
    {% endfor %}
  </tr>
</table>
```

When using the component, you can either set the fill explicitly:

```django
{% component "table" headers=headers items=items %}
  {% fill "header-name" data="data" %}
    <b>{{ data.value }}</b>
  {% endfill %}
{% endcomponent %}
```

Or also use a variable:

```django
{% component "table" headers=headers items=items %}
  {# Make only the active column bold #}
  {% fill "header-{{ active_header_name }}" data="data" %}
    <b>{{ data.value }}</b>
  {% endfill %}
{% endcomponent %}
```

> NOTE: It's better to use static slot names whenever possible for clarity. The dynamic slot names should be reserved for advanced use only.

Lastly, in rare cases, you can also pass the slot name via [the spread operator](#spread-operator). This is possible, because the slot name argument is actually a shortcut for a `name` keyword argument.

So this:

```django
{% slot "content" / %}
```

is the same as:

```django
{% slot name="content" / %}
```

So it's possible to define a `name` key on a dictionary, and then spread that onto the slot tag:

```django
{# slot_props = {"name": "content"} #}
{% slot ...slot_props / %}
```

## Accessing data passed to the component

When you call `Component.render` or `Component.render_to_response`, the inputs to these methods can be accessed from within the instance under `self.input`.

This means that you can use `self.input` inside:
- `get_context_data`
- `get_template_name`
- `get_template`

`self.input` is only defined during the execution of `Component.render`, and raises a `RuntimeError` when called outside of this context.

`self.input` has the same fields as the input to `Component.render`:

```py
class TestComponent(Component):
    def get_context_data(self, var1, var2, variable, another, **attrs):
        assert self.input.args == (123, "str")
        assert self.input.kwargs == {"variable": "test", "another": 1}
        assert self.input.slots == {"my_slot": "MY_SLOT"}
        assert isinstance(self.input.context, Context)

        return {
            "variable": variable,
        }

rendered = TestComponent.render(
    kwargs={"variable": "test", "another": 1},
    args=(123, "str"),
    slots={"my_slot": "MY_SLOT"},
)
```

## Rendering HTML attributes

_New in version 0.74_:

You can use the `html_attrs` tag to render HTML attributes, given a dictionary
of values.

So if you have a template:

```django
<div class="{{ classes }}" data-id="{{ my_id }}">
</div>
```

You can simplify it with `html_attrs` tag:

```django
<div {% html_attrs attrs %}>
</div>
```

where `attrs` is:

```py
attrs = {
    "class": classes,
    "data-id": my_id,
}
```

This feature is inspired by [`merge_attrs` tag of django-web-components](https://github.com/Xzya/django-web-components/tree/master?tab=readme-ov-file#default--merged-attributes) and
["fallthrough attributes" feature of Vue](https://vuejs.org/guide/components/attrs).

### Removing atttributes

Attributes that are set to `None` or `False` are NOT rendered.

So given this input:

```py
attrs = {
    "class": "text-green",
    "required": False,
    "data-id": None,
}
```

And template:

```django
<div {% html_attrs attrs %}>
</div>
```

Then this renders:

```html
<div class="text-green"></div>
```

### Boolean attributes

In HTML, boolean attributes are usually rendered with no value. Consider the example below where the first button is disabled and the second is not:

```html
<button disabled>Click me!</button> <button>Click me!</button>
```

HTML rendering with `html_attrs` tag or `attributes_to_string` works the same way, where `key=True` is rendered simply as `key`, and `key=False` is not render at all.

So given this input:

```py
attrs = {
    "disabled": True,
    "autofocus": False,
}
```

And template:

```django
<div {% html_attrs attrs %}>
</div>
```

Then this renders:

```html
<div disabled></div>
```

### Default attributes

Sometimes you may want to specify default values for attributes. You can pass a second argument (or kwarg `defaults`) to set the defaults.

```django
<div {% html_attrs attrs defaults %}>
    ...
</div>
```

In the example above, if `attrs` contains e.g. the `class` key, `html_attrs` will render:

`class="{{ attrs.class }}"`

Otherwise, `html_attrs` will render:

`class="{{ defaults.class }}"`

### Appending attributes

For the `class` HTML attribute, it's common that we want to _join_ multiple values,
instead of overriding them. For example, if you're authoring a component, you may
want to ensure that the component will ALWAYS have a specific class. Yet, you may
want to allow users of your component to supply their own classes.

We can achieve this by adding extra kwargs. These values
will be appended, instead of overwriting the previous value.

So if we have a variable `attrs`:

```py
attrs = {
    "class": "my-class pa-4",
}
```

And on `html_attrs` tag, we set the key `class`:

```django
<div {% html_attrs attrs class="some-class" %}>
</div>
```

Then these will be merged and rendered as:

```html
<div data-value="my-class pa-4 some-class"></div>
```

To simplify merging of variables, you can supply the same key multiple times, and these will be all joined together:

```django
{# my_var = "class-from-var text-red" #}
<div {% html_attrs attrs class="some-class another-class" class=my_var %}>
</div>
```

Renders:

```html
<div
  data-value="my-class pa-4 some-class another-class class-from-var text-red"
></div>
```

### Rules for `html_attrs`

1. Both `attrs` and `defaults` can be passed as positional args

   `{% html_attrs attrs defaults key=val %}`

   or as kwargs

   `{% html_attrs key=val defaults=defaults attrs=attrs %}`

2. Both `attrs` and `defaults` are optional (can be omitted)

3. Both `attrs` and `defaults` are dictionaries, and we can define them the same way [we define dictionaries for the `component` tag](#pass-dictonary-by-its-key-value-pairs). So either as `attrs=attrs` or `attrs:key=value`.

4. All other kwargs are appended and can be repeated.

### Examples for `html_attrs`

Assuming that:

```py
class_from_var = "from-var"

attrs = {
    "class": "from-attrs",
    "type": "submit",
}

defaults = {
    "class": "from-defaults",
    "role": "button",
}
```

Then:

- Empty tag <br/>
  `{% html_attr %}`

  renders (empty string): <br/>
  ` `

- Only kwargs <br/>
  `{% html_attr class="some-class" class=class_from_var data-id="123" %}`

  renders: <br/>
  `class="some-class from-var" data-id="123"`

- Only attrs <br/>
  `{% html_attr attrs %}`

  renders: <br/>
  `class="from-attrs" type="submit"`

- Attrs as kwarg <br/>
  `{% html_attr attrs=attrs %}`

  renders: <br/>
  `class="from-attrs" type="submit"`

- Only defaults (as kwarg) <br/>
  `{% html_attr defaults=defaults %}`

  renders: <br/>
  `class="from-defaults" role="button"`

- Attrs using the `prefix:key=value` construct <br/>
  `{% html_attr attrs:class="from-attrs" attrs:type="submit" %}`

  renders: <br/>
  `class="from-attrs" type="submit"`

- Defaults using the `prefix:key=value` construct <br/>
  `{% html_attr defaults:class="from-defaults" %}`

  renders: <br/>
  `class="from-defaults" role="button"`

- All together (1) - attrs and defaults as positional args: <br/>
  `{% html_attrs attrs defaults class="added_class" class=class_from_var data-id=123 %}`

  renders: <br/>
  `class="from-attrs added_class from-var" type="submit" role="button" data-id=123`

- All together (2) - attrs and defaults as kwargs args: <br/>
  `{% html_attrs class="added_class" class=class_from_var data-id=123 attrs=attrs defaults=defaults %}`

  renders: <br/>
  `class="from-attrs added_class from-var" type="submit" role="button" data-id=123`

- All together (3) - mixed: <br/>
  `{% html_attrs attrs defaults:class="default-class" class="added_class" class=class_from_var data-id=123 %}`

  renders: <br/>
  `class="from-attrs added_class from-var" type="submit" data-id=123`

### Full example for `html_attrs`

```py
@register("my_comp")
class MyComp(Component):
    template: t.django_html = """
        <div
            {% html_attrs attrs
                defaults:class="pa-4 text-red"
                class="my-comp-date"
                class=class_from_var
                data-id="123"
            %}
        >
            Today's date is <span>{{ date }}</span>
        </div>
    """

    def get_context_data(self, date: Date, attrs: dict):
        return {
            "date": date,
            "attrs": attrs,
            "class_from_var": "extra-class"
        }

@register("parent")
class Parent(Component):
    template: t.django_html = """
        {% component "my_comp"
            date=date
            attrs:class="pa-0 border-solid border-red"
            attrs:data-json=json_data
            attrs:@click="(e) => onClick(e, 'from_parent')"
        / %}
    """

    def get_context_data(self, date: Date):
        return {
            "date": datetime.now(),
            "json_data": json.dumps({"value": 456})
        }
```

Note: For readability, we've split the tags across multiple lines.

Inside `MyComp`, we defined a default attribute

`defaults:class="pa-4 text-red"`

So if `attrs` includes key `class`, the default above will be ignored.

`MyComp` also defines `class` key twice. It means that whether the `class`
attribute is taken from `attrs` or `defaults`, the two `class` values
will be appended to it.

So by default, `MyComp` renders:

```html
<div class="pa-4 text-red my-comp-date extra-class" data-id="123">...</div>
```

Next, let's consider what will be rendered when we call `MyComp` from `Parent`
component.

`MyComp` accepts a `attrs` dictionary, that is passed to `html_attrs`, so the
contents of that dictionary are rendered as the HTML attributes.

In `Parent`, we make use of passing dictionary key-value pairs as kwargs to define
individual attributes as if they were regular kwargs.

So all kwargs that start with `attrs:` will be collected into an `attrs` dict.

```django
    attrs:class="pa-0 border-solid border-red"
    attrs:data-json=json_data
    attrs:@click="(e) => onClick(e, 'from_parent')"
```

And `get_context_data` of `MyComp` will receive `attrs` input with following keys:

```py
attrs = {
    "class": "pa-0 border-solid",
    "data-json": '{"value": 456}',
    "@click": "(e) => onClick(e, 'from_parent')",
}
```

`attrs["class"]` overrides the default value for `class`, whereas other keys
will be merged.

So in the end `MyComp` will render:

```html
<div
  class="pa-0 border-solid my-comp-date extra-class"
  data-id="123"
  data-json='{"value": 456}'
  @click="(e) => onClick(e, 'from_parent')"
>
  ...
</div>
```

### Rendering HTML attributes outside of templates

If you need to use serialize HTML attributes outside of Django template and the `html_attrs` tag, you can use `attributes_to_string`:

```py
from django_components.attributes import attributes_to_string

attrs = {
    "class": "my-class text-red pa-4",
    "data-id": 123,
    "required": True,
    "disabled": False,
    "ignored-attr": None,
}

attributes_to_string(attrs)
# 'class="my-class text-red pa-4" data-id="123" required'
```

## Template tag syntax

All template tags in django_component, like `{% component %}` or `{% slot %}`, and so on,
support extra syntax that makes it possible to write components like in Vue or React (JSX).

### Self-closing tags

When you have a tag like `{% component %}` or `{% slot %}`, but it has no content, you can simply append a forward slash `/` at the end, instead of writing out the closing tags like `{% endcomponent %}` or `{% endslot %}`:

So this:

```django
{% component "button" %}{% endcomponent %}
```

becomes

```django
{% component "button" / %}
```

### Special characters

_New in version 0.71_:

Keyword arguments can contain special characters `# @ . - _`, so keywords like
so are still valid:

```django
<body>
    {% component "calendar" my-date="2015-06-19" @click.native=do_something #some_id=True / %}
</body>
```

These can then be accessed inside `get_context_data` so:

```py
@register("calendar")
class Calendar(Component):
    # Since # . @ - are not valid identifiers, we have to
    # use `**kwargs` so the method can accept these args.
    def get_context_data(self, **kwargs):
        return {
            "date": kwargs["my-date"],
            "id": kwargs["#some_id"],
            "on_click": kwargs["@click.native"]
        }
```

### Spread operator

_New in version 0.93_:

Instead of passing keyword arguments one-by-one:

```django
{% component "calendar" title="How to abc" date="2015-06-19" author="John Wick" / %}
```

You can use a spread operator `...dict` to apply key-value pairs from a dictionary:

```py
post_data = {
    "title": "How to...",
    "date": "2015-06-19",
    "author": "John Wick",
}
```

```django
{% component "calendar" ...post_data / %}
```

This behaves similar to [JSX's spread operator](https://kevinyckim33.medium.com/jsx-spread-operator-component-props-meaning-3c9bcadd2493)
or [Vue's `v-bind`](https://vuejs.org/api/built-in-directives.html#v-bind).

Spread operators are treated as keyword arguments, which means that:
1. Spread operators must come after positional arguments.
2. You cannot use spread operators for [positional-only arguments](https://martinxpn.medium.com/positional-only-and-keyword-only-arguments-in-python-37-100-days-of-python-310c311657b0).

Other than that, you can use spread operators multiple times, and even put keyword arguments in-between or after them:

```django
{% component "calendar" ...post_data id=post.id ...extra / %}
```

In a case of conflicts, the values added later (right-most) overwrite previous values.

### Use template tags inside component inputs

_New in version 0.93_

When passing data around, sometimes you may need to do light transformations, like negating booleans or filtering lists.

Normally, what you would have to do is to define ALL the variables
inside `get_context_data()`. But this can get messy if your components contain a lot of logic.

```py
@register("calendar")
class Calendar(Component):
    def get_context_data(self, id: str, editable: bool):
        return {
            "editable": editable,
            "readonly": not editable,
            "input_id": f"input-{id}",
            "icon_id": f"icon-{id}",
            ...
        }
```

Instead, template tags in django_components (`{% component %}`, `{% slot %}`, `{% provide %}`, etc) allow you to treat literal string values as templates:

```django
{% component 'blog_post'
  "As positional arg {# yay #}"
  title="{{ person.first_name }} {{ person.last_name }}"
  id="{% random_int 10 20 %}"
  readonly="{{ editable|not }}"
  author="John Wick {# TODO: parametrize #}"
/ %}
```

In the example above:
- Component `test` receives a positional argument with value `"As positional arg "`. The comment is omitted.
- Kwarg `title` is passed as a string, e.g. `John Doe`
- Kwarg `id` is passed as `int`, e.g. `15`
- Kwarg `readonly` is passed as `bool`, e.g. `False`
- Kwarg `author` is passed as a string, e.g. `John Wick ` (Comment omitted)

This is inspired by [django-cotton](https://github.com/wrabit/django-cotton#template-expressions-in-attributes).

#### Passing data as string vs original values

Sometimes you may want to use the template tags to transform
or generate the data that is then passed to the component.

The data doesn't necessarily have to be strings. In the example above, the kwarg `id` was passed as an integer, NOT a string.

Although the string literals for components inputs are treated as regular Django templates, there is one special case:

When the string literal contains only a single template tag, with no extra text, then the value is passed as the original type instead of a string.

Here, `page` is an integer:

```django
{% component 'blog_post' page="{% random_int 10 20 %}" / %}
```

Here, `page` is a string:

```django
{% component 'blog_post' page=" {% random_int 10 20 %} " / %}
```

And same applies to the `{{ }}` variable tags:

Here, `items` is a list:

```django
{% component 'cat_list' items="{{ cats|slice:':2' }}" / %}
```

Here, `items` is a string:

```django
{% component 'cat_list' items="{{ cats|slice:':2' }} See more" / %}
```

#### Evaluating Python expressions in template

You can even go a step further and have a similar experience to Vue or React,
where you can evaluate arbitrary code expressions:

```jsx
<MyForm
  value={ isEnabled ? inputValue : null }
/>
```

Similar is possible with [`django-expr`](https://pypi.org/project/django-expr/), which adds an `expr` tag and filter that you can use to evaluate Python expressions from within the template:

```django
{% component "my_form"
  value="{% expr 'input_value if is_enabled else None' %}"
/ %}
```

> Note: Never use this feature to mix business logic and template logic. Business logic should still be in the view!

### Pass dictonary by its key-value pairs

_New in version 0.74_:

Sometimes, a component may expect a dictionary as one of its inputs.

Most commonly, this happens when a component accepts a dictionary
of HTML attributes (usually called `attrs`) to pass to the underlying template.

In such cases, we may want to define some HTML attributes statically, and other dynamically.
But for that, we need to define this dictionary on Python side:

```py
@register("my_comp")
class MyComp(Component):
    template = """
        {% component "other" attrs=attrs / %}
    """

    def get_context_data(self, some_id: str):
        attrs = {
            "class": "pa-4 flex",
            "data-some-id": some_id,
            "@click.stop": "onClickHandler",
        }
        return {"attrs": attrs}
```

But as you can see in the case above, the event handler `@click.stop` and styling `pa-4 flex`
are disconnected from the template. If the component grew in size and we moved the HTML
to a separate file, we would have hard time reasoning about the component's template.

Luckily, there's a better way.

When we want to pass a dictionary to a component, we can define individual key-value pairs
as component kwargs, so we can keep all the relevant information in the template. For that,
we prefix the key with the name of the dict and `:`. So key `class` of input `attrs` becomes
`attrs:class`. And our example becomes:

```py
@register("my_comp")
class MyComp(Component):
    template = """
        {% component "other"
            attrs:class="pa-4 flex"
            attrs:data-some-id=some_id
            attrs:@click.stop="onClickHandler"
        / %}
    """

    def get_context_data(self, some_id: str):
        return {"some_id": some_id}
```

Sweet! Now all the relevant HTML is inside the template, and we can move it to a separate file with confidence:

```django
{% component "other"
    attrs:class="pa-4 flex"
    attrs:data-some-id=some_id
    attrs:@click.stop="onClickHandler"
/ %}
```

> Note: It is NOT possible to define nested dictionaries, so
> `attrs:my_key:two=2` would be interpreted as:
>
> ```py
> {"attrs": {"my_key:two": 2}}
> ```

### Multi-line tags

By default, Django expects a template tag to be defined on a single line.

However, this can become unwieldy if you have a component with a lot of inputs:

```django
{% component "card" title="Joanne Arc" subtitle="Head of Kitty Relations" date_last_active="2024-09-03" ... %}
```

Instead, when you install django_components, it automatically configures Django
to suport multi-line tags.

So we can rewrite the above as:

```django
{% component "card"
    title="Joanne Arc"
    subtitle="Head of Kitty Relations"
    date_last_active="2024-09-03"
    ...
%}
```

Much better!

To disable this behavior, set [`COMPONENTS.multiline_tag`](#multiline_tags---enabledisable-multiline-support) to `False`

## Prop drilling and dependency injection (provide / inject)

_New in version 0.80_:

Django components supports dependency injection with the combination of:

1. `{% provide %}` tag
1. `inject()` method of the `Component` class

### What is "dependency injection" and "prop drilling"?

Prop drilling refers to a scenario in UI development where you need to pass data through many layers of a component tree to reach the nested components that actually need the data.

Normally, you'd use props to send data from a parent component to its children. However, this straightforward method becomes cumbersome and inefficient if the data has to travel through many levels or if several components scattered at different depths all need the same piece of information.

This results in a situation where the intermediate components, which don't need the data for their own functioning, end up having to manage and pass along these props. This clutters the component tree and makes the code verbose and harder to manage.

A neat solution to avoid prop drilling is using the "provide and inject" technique, AKA dependency injection.

With dependency injection, a parent component acts like a data hub for all its descendants. This setup allows any component, no matter how deeply nested it is, to access the required data directly from this centralized provider without having to messily pass props down the chain. This approach significantly cleans up the code and makes it easier to maintain.

This feature is inspired by Vue's [Provide / Inject](https://vuejs.org/guide/components/provide-inject) and React's [Context / useContext](https://react.dev/learn/passing-data-deeply-with-context).

### How to use provide / inject

As the name suggest, using provide / inject consists of 2 steps

1. Providing data
2. Injecting provided data

For examples of advanced uses of provide / inject, [see this discussion](https://github.com/EmilStenstrom/django-components/pull/506#issuecomment-2132102584).

### Using `{% provide %}` tag

First we use the `{% provide %}` tag to define the data we want to "provide" (make available).

```django
{% provide "my_data" key="hi" another=123 %}
    {% component "child" / %}  <--- Can access "my_data"
{% endprovide %}

{% component "child" / %}  <--- Cannot access "my_data"
```

Notice that the `provide` tag REQUIRES a name as a first argument. This is the _key_ by which we can then access the data passed to this tag.

`provide` tag name must resolve to a valid identifier (AKA a valid Python variable name).

Once you've set the name, you define the data you want to "provide" by passing it as keyword arguments. This is similar to how you pass data to the `{% with %}` tag.

> NOTE: Kwargs passed to `{% provide %}` are NOT added to the context.
> In the example below, the `{{ key }}` won't render anything:
>
> ```django
> {% provide "my_data" key="hi" another=123 %}
>     {{ key }}
> {% endprovide %}
> ```

Similarly to [slots and fills](#dynamic-slots-and-fills), also provide's name argument can be set dynamically via a variable, a template expression, or a spread operator:

```django
{% provide name=name ... %}
    ...
{% provide %}
</table>
```

### Using `inject()` method

To "inject" (access) the data defined on the `provide` tag, you can use the `inject()` method inside of `get_context_data()`.

For a component to be able to "inject" some data, the component (`{% component %}` tag) must be nested inside the `{% provide %}` tag.

In the example from previous section, we've defined two kwargs: `key="hi" another=123`. That means that if we now inject `"my_data"`, we get an object with 2 attributes - `key` and `another`.

```py
class ChildComponent(Component):
    def get_context_data(self):
        my_data = self.inject("my_data")
        print(my_data.key)     # hi
        print(my_data.another) # 123
        return {}
```

First argument to `inject` is the _key_ (or _name_) of the provided data. This
must match the string that you used in the `provide` tag. If no provider
with given key is found, `inject` raises a `KeyError`.

To avoid the error, you can pass a second argument to `inject` to which will act as a default value, similar to `dict.get(key, default)`:

```py
class ChildComponent(Component):
    def get_context_data(self):
        my_data = self.inject("invalid_key", DEFAULT_DATA)
        assert my_data == DEFAUKT_DATA
        return {}
```

The instance returned from `inject()` is a subclass of `NamedTuple`, so the instance is immutable. This ensures that the data returned from `inject` will always
have all the keys that were passed to the `provide` tag.

> NOTE: `inject()` works strictly only in `get_context_data`. If you try to call it from elsewhere, it will raise an error.

### Full example

```py
@register("child")
class ChildComponent(Component):
    template = """
        <div> {{ my_data.key }} </div>
        <div> {{ my_data.another }} </div>
    """

    def get_context_data(self):
        my_data = self.inject("my_data", "default")
        return {"my_data": my_data}

template_str = """
    {% load component_tags %}
    {% provide "my_data" key="hi" another=123 %}
        {% component "child" / %}
    {% endprovide %}
"""
```

renders:

```html
<div>hi</div>
<div>123</div>
```

## Component hooks

_New in version 0.96_

Component hooks are functions that allow you to intercept the rendering process at specific positions.

### Available hooks

- `on_render_before`

  ```py
  def on_render_before(
      self: Component,
      context: Context,
      template: Template
  ) -> None:
  ```

    Hook that runs just before the component's template is rendered.

    You can use this hook to access or modify the context or the template:

    ```py
    def on_render_before(self, context, template) -> None:
        # Insert value into the Context
        context["from_on_before"] = ":)"

        # Append text into the Template
        template.nodelist.append(TextNode("FROM_ON_BEFORE"))
    ```

- `on_render_after`

  ```py
  def on_render_after(
      self: Component,
      context: Context,
      template: Template,
      content: str
  ) -> None | str | SafeString:
  ```

    Hook that runs just after the component's template was rendered.
    It receives the rendered output as the last argument.

    You can use this hook to access the context or the template, but modifying
    them won't have any effect.

    To override the content that gets rendered, you can return a string or SafeString from this hook:

    ```py
    def on_render_after(self, context, template, content):
        # Prepend text to the rendered content
        return "Chocolate cookie recipe: " + content
    ```

### Component hooks example

You can use hooks together with [provide / inject](#how-to-use-provide--inject) to create components
that accept a list of items via a slot.

In the example below, each `tab_item` component will be rendered on a separate tab page, but they are all defined in the default slot of the `tabs` component.

[See here for how it was done](https://github.com/EmilStenstrom/django-components/discussions/540)

```django
{% component "tabs" %}
  {% component "tab_item" header="Tab 1" %}
    <p>
      hello from tab 1
    </p>
    {% component "button" %}
      Click me!
    {% endcomponent %}
  {% endcomponent %}

  {% component "tab_item" header="Tab 2" %}
    Hello this is tab 2
  {% endcomponent %}
{% endcomponent %}
```

## Component context and scope

By default, context variables are passed down the template as in regular Django - deeper scopes can access the variables from the outer scopes. So if you have several nested forloops, then inside the deep-most loop you can access variables defined by all previous loops.

With this in mind, the `{% component %}` tag behaves similarly to `{% include %}` tag - inside the component tag, you can access all variables that were defined outside of it.

And just like with `{% include %}`, if you don't want a specific component template to have access to the parent context, add `only` to the `{% component %}` tag:

```htmldjango
{% component "calendar" date="2015-06-19" only / %}
```

NOTE: `{% csrf_token %}` tags need access to the top-level context, and they will not function properly if they are rendered in a component that is called with the `only` modifier.

If you find yourself using the `only` modifier often, you can set the [context_behavior](#context-behavior) option to `"isolated"`, which automatically applies the `only` modifier. This is useful if you want to make sure that components don't accidentally access the outer context.

Components can also access the outer context in their context methods like `get_context_data` by accessing the property `self.outer_context`.

### Example of Accessing Outer Context

```django
<div>
  {% component "calender" / %}
</div>
```

Assuming that the rendering context has variables such as `date`, you can use `self.outer_context` to access them from within `get_context_data`. Here's how you might implement it:

```python
class Calender(Component):
    
    ...

    def get_context_data(self):
        outer_field = self.outer_context["date"]
        return {
            "date": outer_fields,
        }
```

However, as a best practice, it’s recommended not to rely on accessing the outer context directly through `self.outer_context`. Instead, explicitly pass the variables to the component. For instance, continue passing the variables in the component tag as shown in the previous examples.

## Pre-defined template variables

Here is a list of all variables that are automatically available from within the component's template and `on_render_before` / `on_render_after` hooks.

- `component_vars.is_filled`

    _New in version 0.70_

    Dictonary describing which slots are filled (`True`) or are not (`False`).

    Example:

    ```django
    {% if component_vars.is_filled.my_slot %}
        {% slot "my_slot" / %}
    {% endif %}
    ```

## Customizing component tags with TagFormatter

_New in version 0.89_

By default, components are rendered using the pair of `{% component %}` / `{% endcomponent %}` template tags:

```django
{% component "button" href="..." disabled %}
Click me!
{% endcomponent %}

{# or #}

{% component "button" href="..." disabled / %}
```

You can change this behaviour in the settings under the [`COMPONENTS.tag_formatter`](#tag-formatter-setting).

For example, if you set the tag formatter to `django_components.component_shorthand_formatter`, the components will use their name as the template tags:

```django
{% button href="..." disabled %}
  Click me!
{% endbutton %}

{# or #}

{% button href="..." disabled / %}
```

### Available TagFormatters

django_components provides following predefined TagFormatters:

- **`ComponentFormatter` (`django_components.component_formatter`)**

    Default

    Uses the `component` and `endcomponent` tags, and the component name is gives as the first positional argument.

    Example as block:
    ```django
    {% component "button" href="..." %}
        {% fill "content" %}
            ...
        {% endfill %}
    {% endcomponent %}
    ```

    Example as inlined tag:
    ```django
    {% component "button" href="..." / %}
    ```

- **`ShorthandComponentFormatter` (`django_components.component_shorthand_formatter`)**

    Uses the component name as start tag, and `end<component_name>`
    as an end tag.

    Example as block:
    ```django
    {% button href="..." %}
        Click me!
    {% endbutton %}
    ```

    Example as inlined tag:
    ```django
    {% button href="..." / %}
    ```

### Writing your own TagFormatter

#### Background

First, let's discuss how TagFormatters work, and how components are rendered in django_components.

When you render a component with `{% component %}` (or your own tag), the following happens:
1. `component` must be registered as a Django's template tag
2. Django triggers django_components's tag handler for tag `component`.
3. The tag handler passes the tag contents for pre-processing to `TagFormatter.parse()`.

    So if you render this:
    ```django
    {% component "button" href="..." disabled %}
    {% endcomponent %}
    ```

    Then `TagFormatter.parse()` will receive a following input:
    ```py
    ["component", '"button"', 'href="..."', 'disabled']
    ```
4. `TagFormatter` extracts the component name and the remaining input.

    So, given the above, `TagFormatter.parse()` returns the following:
    ```py
    TagResult(
        component_name="button",
        tokens=['href="..."', 'disabled']
    )
    ```
5. The tag handler resumes, using the tokens returned from `TagFormatter`.

    So, continuing the example, at this point the tag handler practically behaves as if you rendered:
    ```django
    {% component href="..." disabled %}
    ```
6. Tag handler looks up the component `button`, and passes the args, kwargs, and slots to it.

#### TagFormatter

`TagFormatter` handles following parts of the process above:
- Generates start/end tags, given a component. This is what you then call from within your template as `{% component %}`.

- When you `{% component %}`, tag formatter pre-processes the tag contents, so it can link back the custom template tag to the right component.

To do so, subclass from `TagFormatterABC` and implement following method:
- `start_tag`
- `end_tag`
- `parse`

For example, this is the implementation of [`ShorthandComponentFormatter`](#available-tagformatters)

```py
class ShorthandComponentFormatter(TagFormatterABC):
    # Given a component name, generate the start template tag
    def start_tag(self, name: str) -> str:
        return name  # e.g. 'button'

    # Given a component name, generate the start template tag
    def end_tag(self, name: str) -> str:
        return f"end{name}"  # e.g. 'endbutton'

    # Given a tag, e.g.
    # `{% button href="..." disabled %}`
    #
    # The parser receives:
    # `['button', 'href="..."', 'disabled']`
    def parse(self, tokens: List[str]) -> TagResult:
        tokens = [*tokens]
        name = tokens.pop(0)
        return TagResult(
            name,  # e.g. 'button'
            tokens  # e.g. ['href="..."', 'disabled']
        )
```

That's it! And once your `TagFormatter` is ready, don't forget to update the settings!

## Defining HTML/JS/CSS files

django_component's management of files builds on top of [Django's `Media` class](https://docs.djangoproject.com/en/5.0/topics/forms/media/).

To be familiar with how Django handles static files, we recommend reading also:

- [How to manage static files (e.g. images, JavaScript, CSS)](https://docs.djangoproject.com/en/5.0/howto/static-files/)

### Defining file paths relative to component or static dirs

As seen in the [getting started example](#create-your-first-component), to associate HTML/JS/CSS
files with a component, you set them as `template_name`, `Media.js` and `Media.css` respectively:

```py
# In a file [project root]/components/calendar/calendar.py
from django_components import Component, register

@register("calendar")
class Calendar(Component):
    template_name = "template.html"

    class Media:
        css = "style.css"
        js = "script.js"
```

In the example above, the files are defined relative to the directory where `component.py` is.

Alternatively, you can specify the file paths relative to the directories set in `COMPONENTS.dirs` or `COMPONENTS.app_dirs`.

Assuming that `COMPONENTS.dirs` contains path `[project root]/components`, we can rewrite the example as:

```py
# In a file [project root]/components/calendar/calendar.py
from django_components import Component, register

@register("calendar")
class Calendar(Component):
    template_name = "calendar/template.html"

    class Media:
        css = "calendar/style.css"
        js = "calendar/script.js"
```

NOTE: In case of conflict, the preference goes to resolving the files relative to the component's directory.

### Defining multiple paths

Each component can have only a single template. However, you can define as many JS or CSS files as you want using a list.

```py
class MyComponent(Component):
    class Media:
        js = ["path/to/script1.js", "path/to/script2.js"]
        css = ["path/to/style1.css", "path/to/style2.css"]
```

### Configuring CSS Media Types

You can define which stylesheets will be associated with which
[CSS Media types](https://developer.mozilla.org/en-US/docs/Web/CSS/CSS_media_queries/Using_media_queries#targeting_media_types). You do so by defining CSS files as a dictionary.

See the corresponding [Django Documentation](https://docs.djangoproject.com/en/5.0/topics/forms/media/#css).

Again, you can set either a single file or a list of files per media type:

```py
class MyComponent(Component):
    class Media:
        css = {
            "all": "path/to/style1.css",
            "print": "path/to/style2.css",
        }
```

```py
class MyComponent(Component):
    class Media:
        css = {
            "all": ["path/to/style1.css", "path/to/style2.css"],
            "print": ["path/to/style3.css", "path/to/style4.css"],
        }
```

NOTE: When you define CSS as a string or a list, the `all` media type is implied.

### Supported types for file paths

File paths can be any of:

- `str`
- `bytes`
- `PathLike` (`__fspath__` method)
- `SafeData` (`__html__` method)
- `Callable` that returns any of the above, evaluated at class creation (`__new__`)

```py
from pathlib import Path

from django.utils.safestring import mark_safe

class SimpleComponent(Component):
    class Media:
        css = [
            mark_safe('<link href="/static/calendar/style.css" rel="stylesheet" />'),
            Path("calendar/style1.css"),
            "calendar/style2.css",
            b"calendar/style3.css",
            lambda: "calendar/style4.css",
        ]
        js = [
            mark_safe('<script src="/static/calendar/script.js"></script>'),
            Path("calendar/script1.js"),
            "calendar/script2.js",
            b"calendar/script3.js",
            lambda: "calendar/script4.js",
        ]
```

### Path as objects

In the example [above](#supported-types-for-file-paths), you could see that when we used `mark_safe` to mark a string as a `SafeString`, we had to define the full `<script>`/`<link>` tag.

This is an extension of Django's [Paths as objects](https://docs.djangoproject.com/en/5.0/topics/forms/media/#paths-as-objects) feature, where "safe" strings are taken as is, and accessed only at render time.

Because of that, the paths defined as "safe" strings are NEVER resolved, neither relative to component's directory, nor relative to `COMPONENTS.dirs`.

"Safe" strings can be used to lazily resolve a path, or to customize the `<script>` or `<link>` tag for individual paths:

```py
class LazyJsPath:
    def __init__(self, static_path: str) -> None:
        self.static_path = static_path

    def __html__(self):
        full_path = static(self.static_path)
        return format_html(
            f'<script type="module" src="{full_path}"></script>'
        )

@register("calendar")
class Calendar(Component):
    template_name = "calendar/template.html"

    def get_context_data(self, date):
        return {
            "date": date,
        }

    class Media:
        css = "calendar/style.css"
        js = [
            # <script> tag constructed by Media class
            "calendar/script1.js",
            # Custom <script> tag
            LazyJsPath("calendar/script2.js"),
        ]
```

### Customize how paths are rendered into HTML tags with `media_class`

Sometimes you may need to change how all CSS `<link>` or JS `<script>` tags are rendered for a given component. You can achieve this by providing your own subclass of [Django's `Media` class](https://docs.djangoproject.com/en/5.0/topics/forms/media) to component's `media_class` attribute.

Normally, the JS and CSS paths are passed to `Media` class, which decides how the paths are resolved and how the `<link>` and `<script>` tags are constructed.

To change how the tags are constructed, you can override the [`Media.render_js` and `Media.render_css` methods](https://github.com/django/django/blob/fa7848146738a9fe1d415ee4808664e54739eeb7/django/forms/widgets.py#L102):

```py
from django.forms.widgets import Media
from django_components import Component, register

class MyMedia(Media):
    # Same as original Media.render_js, except
    # the `<script>` tag has also `type="module"`
    def render_js(self):
        tags = []
        for path in self._js:
            if hasattr(path, "__html__"):
                tag = path.__html__()
            else:
                tag = format_html(
                    '<script type="module" src="{}"></script>',
                    self.absolute_path(path)
                )
        return tags

@register("calendar")
class Calendar(Component):
    template_name = "calendar/template.html"

    class Media:
        css = "calendar/style.css"
        js = "calendar/script.js"

    # Override the behavior of Media class
    media_class = MyMedia
```

NOTE: The instance of the `Media` class (or it's subclass) is available under `Component.media` after the class creation (`__new__`).

## Rendering JS/CSS dependencies

If:
1. Your components use JS and CSS, whether inlined via `Component.js/css` or via `Component.Media.js/css`,
2. And you use the `ComponentDependencyMiddleware` middleware

Then, by default, the components' JS and CSS will be automatically inserted into the HTML:
- CSS styles will be inserted at the end of the `<head>`
- JS scripts will be inserted at the end of the `<body>`

If you want to place the dependencies elsewhere, you can override that with following Django template tags:

- `{% component_js_dependencies %}` - Renders only JS
- `{% component_css_dependencies %}` - Renders only CSS

So if you have a component with JS and CSS:

```py
from django_components import Component, types

class MyButton(Component):
    template: types.django_html = """
        <button class="my-button">
            Click me!
        </button>
    """
    js: types.js = """
        for (const btnEl of document.querySelectorAll(".my-button")) {
            btnEl.addEventListener("click", () => {
                console.log("BUTTON CLICKED!");
            });
        }
    """
    css: types.css """
        .my-button {
            background: green;
        }
    """

    class Media:
        js = ["/extra/script.js"]
        css = ["/extra/style.css"]
```

Then the inlined JS and the scripts in `Media.js` will be rendered at the default place,
or in `{% component_js_dependencies %}`.

And the inlined CSS and the styles in `Media.css` will be rendered at the default place,
or in `{% component_css_dependencies %}`.

And if you don't specify `{% component_dependencies %}` tags, it is the equivalent of:

```django
<!doctype html>
<html>
  <head>
    <title>MyPage</title>
    ...
    {% component_css_dependencies %}
  </head>
  <body>
    <main>
      ...
    </main>
    {% component_js_dependencies %}
  </body>
</html>
```

### Setting Up `ComponentDependencyMiddleware`

`ComponentDependencyMiddleware` is a Django middleware designed to manage and inject CSS/JS dependencies for rendered components dynamically. It ensures that only the necessary stylesheets and scripts are loaded in your HTML responses, based on the components used in your Django templates.

To set it up, add the middleware to your `MIDDLEWARE` in settings.py:

```python
MIDDLEWARE = [
    # ... other middleware classes ...
    'django_components.middleware.ComponentDependencyMiddleware'
    # ... other middleware classes ...
]
```

### `render_dependencies` and deep-dive into rendering JS / CSS without the middleware

For most scenarios, using the `ComponentDependencyMiddleware` middleware will be just fine.

However, this section is for you if you want to:
- Render HTML that will NOT be sent as a server response
- Insert pre-rendered HTML into another component
- Render HTML fragments (partials)

Every time there is an HTML string that has parts which were rendered using components,
and any of those components has JS / CSS, then this HTML string MUST be processed with `render_dependencies`.

It is actually `render_dependencies` that finds all used components in the HTML string,
and inserts the component's JS and CSS into `{% component_dependencies %}` tags, or at the default locations.

#### Render JS / CSS without the middleware

The `ComponentDependencyMiddleware` middleware just calls `render_dependencies`, passing in the HTML
content. So if you rendered a template that contained `{% components %}` tags, instead of the middleware,
you MUST pass the result through `render_dependencies`:

```py
from django.template.base import Template
from django.template.context import Context
from django_component import render_dependencies

template = Template("""
    {% load component_tags %}
    <!doctype html>
    <html>
    <head>
        <title>MyPage</title>
    </head>
    <body>
        <main>
            {% component "my_button" %}
                Click me!
            {% endcomponent %}
        </main>
    </body>
    </html>
""")

rendered = template.render(Context({}))
rendered = render_dependencies(rendered)
```

Same applies if you render a template using Django's [`django.shortcuts.render`](https://docs.djangoproject.com/en/5.1/topics/http/shortcuts/#render):

```py
from django.shortcuts import render

def my_view(request):
    rendered = render(request, "pages/home.html")
    rendered = render_dependencies(rendered)
    return rendered
```

Alternatively, when you render HTML with `Component.render()` or `Component.render_to_response()`,
these automatically call `render_dependencies()` for you, so you don't have to:

```py
from django_components import Component

class MyButton(Component):
    ...

# No need to call `render_dependencies()`
rendered = MyButton.render()
```

#### Inserting pre-rendered HTML into another component

In previous section we've shown that `render_dependencies()` does NOT need to be called
when you render a component via `Component.render()`.

API of django-components makes it possible to compose components in a "React-like" way,
where we pre-render a piece of HTML and then insert it into a larger structure.

To do this, you must add `render_dependencies=False` to the nested components:

```py
card_actions = CardActions.render(
    kwargs={"editable": editable},
    render_dependencies=False,
)

card = Card.render(
    slots={"actions": card_actions},
    render_dependencies=False,
)

page = MyPage.render(
    slots={"card": card},
)
```

Why is `render_dependencies=False` required?

As mentioned earlier, each time we call `Component.render()`, we also call `render_dependencies()`.

However, there is a problem here - When we call `render_dependencies()` inside `CardActions.render()`,
we extract the info on components' JS and CSS from the HTML. But the template of `CardActions`
contains no `{% component_depedencies %}` tags, and nor `<head>` nor `<body>` HTML tags.
So the component's JS and CSS will NOT be inserted, and will be lost.

To work around this, you must set `render_dependencies=False` when rendering pieces of HTML with `Component.render()`
and inserting them into larger structures.

## Available settings

All library settings are handled from a global `COMPONENTS` variable that is read from `settings.py`. By default you don't need it set, there are resonable defaults.

Here's overview of all available settings and their defaults:

```py
COMPONENTS = {
    "autodiscover": True,
    "context_behavior": "django",  # "django" | "isolated"
    "dirs": [BASE_DIR / "components"],  # Root-level "components" dirs, e.g. `/path/to/proj/components/`
    "app_dirs": ["components"],  # App-level "components" dirs, e.g. `[app]/components/`
    "dynamic_component_name": "dynamic",
    "libraries": [],  # ["mysite.components.forms", ...]
    "multiline_tags": True,
    "reload_on_template_change": False,
    "static_files_allowed": [
        ".css",
        ".js",
        # Images
        ".apng", ".png", ".avif", ".gif", ".jpg",
        ".jpeg",  ".jfif", ".pjpeg", ".pjp", ".svg",
        ".webp", ".bmp", ".ico", ".cur", ".tif", ".tiff",
        # Fonts
        ".eot", ".ttf", ".woff", ".otf", ".svg",
    ],
    "static_files_forbidden": [
        ".html", ".django", ".dj", ".tpl",
        # Python files
        ".py", ".pyc",
    ],
    "tag_formatter": "django_components.component_formatter",
    "template_cache_size": 128,
}
```

### `libraries` - Load component modules

Configure the locations where components are loaded. To do this, add a `COMPONENTS` variable to you `settings.py` with a list of python paths to load. This allows you to build a structure of components that are independent from your apps.

```python
COMPONENTS = {
    "libraries": [
        "mysite.components.forms",
        "mysite.components.buttons",
        "mysite.components.cards",
    ],
}
```

Where `mysite/components/forms.py` may look like this:

```py
@register("form_simple")
class FormSimple(Component):
    template = """
        <form>
            ...
        </form>
    """

@register("form_other")
class FormOther(Component):
    template = """
        <form>
            ...
        </form>
    """
```

In the rare cases when you need to manually trigger the import of libraries, you can use the `import_libraries` function:

```py
from django_components import import_libraries

import_libraries()
```

### `autodiscover` - Toggle autodiscovery

If you specify all the component locations with the setting above and have a lot of apps, you can (very) slightly speed things up by disabling autodiscovery.

```python
COMPONENTS = {
    "autodiscover": False,
}
```

### `dirs`

Specify the directories that contain your components.

Directories must be full paths, same as with STATICFILES_DIRS.

These locations are searched during autodiscovery, or when you define HTML, JS, or CSS as
a separate file.

```py
COMPONENTS = {
    "dirs": [BASE_DIR / "components"],
}
```

### `app_dirs`

Specify the app-level directories that contain your components.

Directories must be relative to app, e.g.:

```py
COMPONENTS = {
    "app_dirs": ["my_comps"],  # To search for [app]/my_comps
}
```

These locations are searched during autodiscovery, or when you define HTML, JS, or CSS as
a separate file.

Each app will be searched for these directories.

Set to empty list to disable app-level components:

```py
COMPONENTS = {
    "app_dirs": [],
}
```

### `dynamic_component_name`

By default, the dynamic component is registered under the name `"dynamic"`. In case of a conflict, use this setting to change the name used for the dynamic components.

```python
COMPONENTS = {
    "dynamic_component_name": "new_dynamic",
}
```

### `multiline_tags` - Enable/Disable multiline support

If `True`, template tags can span multiple lines. Default: `True`

```python
COMPONENTS = {
    "multiline_tags": True,
}
```

### `static_files_allowed`

A list of regex patterns (as strings) that define which files within `COMPONENTS.dirs` and `COMPONENTS.app_dirs`
are treated as static files.

If a file is matched against any of the patterns, it's considered a static file. Such files are collected
when running `collectstatic`, and can be accessed under the static file endpoint.

You can also pass in compiled regexes (`re.Pattern`) for more advanced patterns.

By default, JS, CSS, and common image and font file formats are considered static files:

```python
COMPONENTS = {
    "static_files_allowed": [
            "css",
            "js",
            # Images
            ".apng", ".png",
            ".avif",
            ".gif",
            ".jpg", ".jpeg", ".jfif", ".pjpeg", ".pjp",  # JPEG
            ".svg",
            ".webp", ".bmp",
            ".ico", ".cur",  # ICO
            ".tif", ".tiff",
            # Fonts
            ".eot", ".ttf", ".woff", ".otf", ".svg",
    ],
}
```

### `static_files_forbidden`

A list of suffixes that define which files within `COMPONENTS.dirs` and `COMPONENTS.app_dirs`
will NEVER be treated as static files.

If a file is matched against any of the patterns, it will never be considered a static file, even if the file matches
a pattern in [`COMPONENTS.static_files_allowed`](#static_files_allowed).

Use this setting together with `COMPONENTS.static_files_allowed` for a fine control over what files will be exposed.

You can also pass in compiled regexes (`re.Pattern`) for more advanced patterns.

By default, any HTML and Python are considered NOT static files:

```python
COMPONENTS = {
    "static_files_forbidden": [
        ".html", ".django", ".dj", ".tpl", ".py", ".pyc",
    ],
}
```

### `template_cache_size` - Tune the template cache

Each time a template is rendered it is cached to a global in-memory cache (using Python's `lru_cache` decorator). This speeds up the next render of the component. As the same component is often used many times on the same page, these savings add up.

By default the cache holds 128 component templates in memory, which should be enough for most sites. But if you have a lot of components, or if you are using the `template` method of a component to render lots of dynamic templates, you can increase this number. To remove the cache limit altogether and cache everything, set template_cache_size to `None`.

```python
COMPONENTS = {
    "template_cache_size": 256,
}
```

If you want add templates to the cache yourself, you can use `cached_template()`:

```py
from django_components import cached_template

cached_template("Variable: {{ variable }}")

# You can optionally specify Template class, and other Template inputs:
class MyTemplate(Template):
    pass

cached_template(
    "Variable: {{ variable }}",
    template_cls=MyTemplate,
    name=...
    origin=...
    engine=...
)
```

### `context_behavior` - Make components isolated (or not)

> NOTE: `context_behavior` and `slot_context_behavior` options were merged in v0.70.
>
> If you are migrating from BEFORE v0.67, set `context_behavior` to `"django"`. From v0.67 to v0.78 (incl) the default value was `"isolated"`.
>
> For v0.79 and later, the default is again `"django"`. See the rationale for change [here](https://github.com/EmilStenstrom/django-components/issues/498).

You can configure what variables are available inside the `{% fill %}` tags. See [Component context and scope](#component-context-and-scope).

This has two modes:

- `"django"` - Default - The default Django template behavior.

  Inside the `{% fill %}` tag, the context variables you can access are a union of:

  - All the variables that were OUTSIDE the fill tag, including any loops or with tag
  - Data returned from `get_context_data()` of the component that wraps the fill tag.

- `"isolated"` - Similar behavior to [Vue](https://vuejs.org/guide/components/slots.html#render-scope) or React, this is useful if you want to make sure that components don't accidentally access variables defined outside of the component.

  Inside the `{% fill %}` tag, you can ONLY access variables from 2 places:

  - `get_context_data()` of the component which defined the template (AKA the "root" component)
  - Any loops (`{% for ... %}`) that the `{% fill %}` tag is part of.

```python
COMPONENTS = {
    "context_behavior": "isolated",
}
```

#### Example "django"

Given this template:

```py
class RootComp(Component):
    template = """
        {% with cheese="feta" %}
            {% component 'my_comp' %}
                {{ my_var }}  # my_var
                {{ cheese }}  # cheese
            {% endcomponent %}
        {% endwith %}
    """
    def get_context_data(self):
        return { "my_var": 123 }
```

Then if `get_context_data()` of the component `"my_comp"` returns following data:

```py
{ "my_var": 456 }
```

Then the template will be rendered as:

```django
456   # my_var
feta  # cheese
```

Because `"my_comp"` overshadows the variable `"my_var"`,
so `{{ my_var }}` equals `456`.

And variable `"cheese"` equals `feta`, because the fill CAN access
all the data defined in the outer layers, like the `{% with %}` tag.

#### Example "isolated"

Given this template:

```py
class RootComp(Component):
    template = """
        {% with cheese="feta" %}
            {% component 'my_comp' %}
                {{ my_var }}  # my_var
                {{ cheese }}  # cheese
            {% endcomponent %}
        {% endwith %}
    """
    def get_context_data(self):
        return { "my_var": 123 }
```

Then if `get_context_data()` of the component `"my_comp"` returns following data:

```py
{ "my_var": 456 }
```

Then the template will be rendered as:

```django
123   # my_var
      # cheese
```

Because variables `"my_var"` and `"cheese"` are searched only inside `RootComponent.get_context_data()`.
But since `"cheese"` is not defined there, it's empty.

Notice that the variables defined with the `{% with %}` tag are ignored inside the `{% fill %}` tag with the `"isolated"` mode.

### `reload_on_template_change` - Reload dev server on component file changes

If `True`, configures Django to reload on component files. See
[Reload dev server on component file changes](#reload-dev-server-on-component-file-changes).

NOTE: This setting should be enabled only for the dev environment!

### `tag_formatter` - Change how components are used in templates
Sets the [`TagFormatter`](#available-tagformatters) instance. See the section [Customizing component tags with TagFormatter](#customizing-component-tags-with-tagformatter).

Can be set either as direct reference, or as an import string;

```py
COMPONENTS = {
    "tag_formatter": "django_components.component_formatter"
}
```

Or

```py
from django_components import component_formatter

COMPONENTS = {
    "tag_formatter": component_formatter
}
```

## Running with development server

### Reload dev server on component file changes

This is relevant if you are using the project structure as shown in our examples, where
HTML, JS, CSS and Python are separate and nested in a directory.

In this case you may notice that when you are running a development server,
the server sometimes does not reload when you change comoponent files.

From relevant [StackOverflow thread](https://stackoverflow.com/a/76722393/9788634):

> TL;DR is that the server won't reload if it thinks the changed file is in a templates directory,
> or in a nested sub directory of a templates directory. This is by design.

To make the dev server reload on all component files, set [`reload_on_template_change`](#reload_on_template_change---reload-dev-server-on-component-file-changes) to `True`.
This configures Django to watch for component files too.

NOTE: This setting should be enabled only for the dev environment!

## Logging and debugging

Django components supports [logging with Django](https://docs.djangoproject.com/en/5.0/howto/logging/#logging-how-to). This can help with troubleshooting.

To configure logging for Django components, set the `django_components` logger in `LOGGING` in `settings.py` (below).

Also see the [`settings.py` file in sampleproject](https://github.com/EmilStenstrom/django-components/blob/master/sampleproject/sampleproject/settings.py) for a real-life example.

```py
import logging
import sys

LOGGING = {
    'version': 1,
    'disable_existing_loggers': False,
    "handlers": {
        "console": {
            'class': 'logging.StreamHandler',
            'stream': sys.stdout,
        },
    },
    "loggers": {
        "django_components": {
            "level": logging.DEBUG,
            "handlers": ["console"],
        },
    },
}
```

## Management Command

You can use the built-in management command `startcomponent` to create a django component. The command accepts the following arguments and options:

- `name`: The name of the component to create. This is a required argument.

- `--path`: The path to the components directory. This is an optional argument. If not provided, the command will use the `BASE_DIR` setting from your Django settings.

- `--js`: The name of the JavaScript file. This is an optional argument. The default value is `script.js`.

- `--css`: The name of the CSS file. This is an optional argument. The default value is `style.css`.

- `--template`: The name of the template file. This is an optional argument. The default value is `template.html`.

- `--force`: This option allows you to overwrite existing files if they exist. This is an optional argument.

- `--verbose`: This option allows the command to print additional information during component creation. This is an optional argument.

- `--dry-run`: This option allows you to simulate component creation without actually creating any files. This is an optional argument. The default value is `False`.

### Management Command Usage

To use the command, run the following command in your terminal:

```bash
python manage.py startcomponent <name> --path <path> --js <js_filename> --css <css_filename> --template <template_filename> --force --verbose --dry-run
```

Replace `<name>`, `<path>`, `<js_filename>`, `<css_filename>`, and `<template_filename>` with your desired values.

### Management Command Examples

Here are some examples of how you can use the command:

### Creating a Component with Default Settings

To create a component with the default settings, you only need to provide the name of the component:

```bash
python manage.py startcomponent my_component
```

This will create a new component named `my_component` in the `components` directory of your Django project. The JavaScript, CSS, and template files will be named `script.js`, `style.css`, and `template.html`, respectively.

### Creating a Component with Custom Settings

You can also create a component with custom settings by providing additional arguments:

```bash
python manage.py startcomponent new_component --path my_components --js my_script.js --css my_style.css --template my_template.html
```

This will create a new component named `new_component` in the `my_components` directory. The JavaScript, CSS, and template files will be named `my_script.js`, `my_style.css`, and `my_template.html`, respectively.

### Overwriting an Existing Component

If you want to overwrite an existing component, you can use the `--force` option:

```bash
python manage.py startcomponent my_component --force
```

This will overwrite the existing `my_component` if it exists.

### Simulating Component Creation

If you want to simulate the creation of a component without actually creating any files, you can use the `--dry-run` option:

```bash
python manage.py startcomponent my_component --dry-run
```

This will simulate the creation of `my_component` without creating any files.

## Writing and sharing component libraries

You can publish and share your components for others to use. Here are the steps to do so:

### Writing component libraries

1. Create a Django project with the following structure:

    ```txt
    project/
      |--  myapp/
        |--  __init__.py
        |--  apps.py
        |--  templates/
          |--  table/
            |--  table.py
            |--  table.js
            |--  table.css
            |--  table.html
        |--  menu.py   <--- single-file component
      |--  templatetags/
        |--  __init__.py
        |--  mytags.py
    ```

2. Create custom `Library` and `ComponentRegistry` instances in `mytags.py`

    This will be the entrypoint for using the components inside Django templates.

    Remember that Django requires the `Library` instance to be accessible under the `register` variable ([See Django docs](https://docs.djangoproject.com/en/dev/howto/custom-template-tags)):

    ```py
    from django.template import Library
    from django_components import ComponentRegistry, RegistrySettings

    register = library = django.template.Library()
    comp_registry = ComponentRegistry(
        library=library,
        settings=RegistrySettings(
            CONTEXT_BEHAVIOR="isolated",
            TAG_FORMATTER="django_components.component_formatter",
        ),
    )
    ```

    As you can see above, this is also the place where we configure how our components should behave, using the `settings` argument. If omitted, default settings are used.

    For library authors, we recommend setting `CONTEXT_BEHAVIOR` to `"isolated"`, so that the state cannot leak into the components, and so the components' behavior is configured solely through the inputs. This means that the components will be more predictable and easier to debug.

    Next, you can decide how will others use your components by settingt the `TAG_FORMATTER` options.

    If omitted or set to `"django_components.component_formatter"`,
    your components will be used like this:

    ```django
    {% component "table" items=items headers=headers %}
    {% endcomponent %}
    ```

    Or you can use `"django_components.component_shorthand_formatter"`
    to use components like so:

    ```django
    {% table items=items headers=headers %}
    {% endtable %}
    ```

    Or you can define a [custom TagFormatter](#tagformatter).

    Either way, these settings will be scoped only to your components. So, in the user code, there may be components side-by-side that use different formatters:

    ```django
    {% load mytags %}

    {# Component from your library "mytags", using the "shorthand" formatter #}
    {% table items=items headers=header %}
    {% endtable %}

    {# User-created components using the default settings #}
    {% component "my_comp" title="Abc..." %}
    {% endcomponent %}
    ```

3. Write your components and register them with your instance of `ComponentRegistry`

    There's one difference when you are writing components that are to be shared, and that's that the components must be explicitly registered with your instance of `ComponentRegistry` from the previous step.

    For better user experience, you can also define the types for the args, kwargs, slots and data.

    It's also a good idea to have a common prefix for your components, so they can be easily distinguished from users' components. In the example below, we use the prefix `my_` / `My`.

    ```py
    from typing import Dict, NotRequired, Optional, Tuple, TypedDict

    from django_components import Component, SlotFunc, register, types

    from myapp.templatetags.mytags import comp_registry

    # Define the types
    class EmptyDict(TypedDict):
        pass

    type MyMenuArgs = Tuple[int, str]

    class MyMenuSlots(TypedDict):
        default: NotRequired[Optional[SlotFunc[EmptyDict]]]

    class MyMenuProps(TypedDict):
        vertical: NotRequired[bool]
        klass: NotRequired[str]
        style: NotRequired[str]

    # Define the component
    # NOTE: Don't forget to set the `registry`!
    @register("my_menu", registry=comp_registry)
    class MyMenu(Component[MyMenuArgs, MyMenuProps, MyMenuSlots, Any, Any, Any]):
        def get_context_data(
            self,
            *args,
            attrs: Optional[Dict] = None,
        ):
            return {
                "attrs": attrs,
            }

        template: types.django_html = """
            {# Load django_components template tags #}
            {% load component_tags %}

            <div {% html_attrs attrs class="my-menu" %}>
                <div class="my-menu__content">
                    {% slot "default" default / %}
                </div>
            </div>
        """
    ```

4. Import the components in `apps.py`

    Normally, users rely on [autodiscovery](#autodiscovery) and `COMPONENTS.dirs` to load the component files.

    Since you, as the library author, are not in control of the file system, it is recommended to load the components manually.

    We recommend doing this in the `AppConfig.ready()` hook of your `apps.py`:

    ```py
    from django.apps import AppConfig

    class MyAppConfig(AppConfig):
        default_auto_field = "django.db.models.BigAutoField"
        name = "myapp"

        # This is the code that gets run when user adds myapp
        # to Django's INSTALLED_APPS
        def ready(self) -> None:
            # Import the components that you want to make available
            # inside the templates.
            from myapp.templates import (
                menu,
                table,
            )
    ```

    Note that you can also include any other startup logic within `AppConfig.ready()`.

And that's it! The next step is to publish it.

### Publishing component libraries

Once you are ready to share your library, you need to build
a distribution and then publish it to PyPI.

django_components uses the [`build`](https://build.pypa.io/en/stable/) utility to build a distribution:

```bash
python -m build --sdist --wheel --outdir dist/ .
```

And to publish to PyPI, you can use `twine` ([See Python user guide](https://packaging.python.org/en/latest/tutorials/packaging-projects/#uploading-the-distribution-archives))

```bash
twine upload --repository pypi dist/* -u __token__ -p <PyPI_TOKEN>
```

Notes on publishing:
- The user of the package NEEDS to have installed and configured `django_components`.
- If you use components where the HTML / CSS / JS files are separate, you may need to define `MANIFEST.in` to include those files with the distribution ([see user guide](https://setuptools.pypa.io/en/latest/userguide/miscellaneous.html)).

### Installing and using component libraries

After the package has been published, all that remains is to install it in other django projects:

1. Install the package:

    ```bash
    pip install myapp
    ```

2. Add the package to `INSTALLED_APPS`

    ```py
    INSTALLED_APPS = [
        ...
        "myapp",
    ]
    ```

3. Optionally add the template tags to the `builtins`, so you don't have to call `{% load mytags %}` in every template:

    ```py
    TEMPLATES = [
        {
            ...,
            'OPTIONS': {
                'context_processors': [
                    ...
                ],
                'builtins': [
                    'myapp.templatetags.mytags',
                ]
            },
        },
    ]
    ```

4. And, at last, you can use the components in your own project!

    ```django
    {% my_menu title="Abc..." %}
        Hello World!
    {% endmy_menu %}
    ```

## Community examples

One of our goals with `django-components` is to make it easy to share components between projects. If you have a set of components that you think would be useful to others, please open a pull request to add them to the list below.

- [django-htmx-components](https://github.com/iwanalabs/django-htmx-components): A set of components for use with [htmx](https://htmx.org/). Try out the [live demo](https://dhc.iwanalabs.com/).

## Contributing and development

### Install locally and run the tests

Start by forking the project by clicking the **Fork button** up in the right corner in the GitHub . This makes a copy of the repository in your own name. Now you can clone this repository locally and start adding features:

```sh
git clone https://github.com/<your GitHub username>/django-components.git
```

To quickly run the tests install the local dependencies by running:

```sh
pip install -r requirements-dev.txt
```

Now you can run the tests to make sure everything works as expected:

```sh
pytest
```

The library is also tested across many versions of Python and Django. To run tests that way:

```sh
pyenv install -s 3.8
pyenv install -s 3.9
pyenv install -s 3.10
pyenv install -s 3.11
pyenv install -s 3.12
pyenv local 3.8 3.9 3.10 3.11 3.12
tox -p
```

### Running Playwright tests

We use [Playwright](https://playwright.dev/python/docs/intro) for end-to-end tests. You will therefore need to install Playwright to be able to run these tests.

Luckily, Playwright makes it very easy:

```sh
pip install -r requirements-dev.txt
playwright install chromium --with-deps
```

After Playwright is ready, simply run the tests with `tox`:
```sh
tox
```

### Developing against live Django app

How do you check that your changes to django-components project will work in an actual Django project?

Use the [sampleproject](https://github.com/EmilStenstrom/django-components/tree/master/sampleproject/) demo project to validate the changes:

1. Navigate to [sampleproject](https://github.com/EmilStenstrom/django-components/tree/master/sampleproject/) directory:

   ```sh
   cd sampleproject
   ```

2. Install dependencies from the [requirements.txt](https://github.com/EmilStenstrom/django-components/blob/master/sampleproject/requirements.txt) file:

   ```sh
   pip install -r requirements.txt
   ```

3. Link to your local version of django-components:

   ```sh
   pip install -e ..
   ```

   NOTE: The path (in this case `..`) must point to the directory that has the `setup.py` file.

4. Start Django server
   ```sh
   python manage.py runserver
   ```

Once the server is up, it should be available at <http://127.0.0.1:8000>.

To display individual components, add them to the `urls.py`, like in the case of <http://127.0.0.1:8000/greeting>

### Building JS code

django_components uses a bit of JS code to:
- Manage the loading of JS and CSS files used by the components
- Allow to pass data from Python to JS

When you make changes to this JS code, you also need to compile it:

1. Make sure you are inside `src/django_components_js`:

```sh
cd src/django_components_js
```

2. Install the JS dependencies

```sh
npm install
```

3. Compile the JS/TS code:

```sh
python build.py
```

The script will combine all JS/TS code into a single `.js` file, minify it,
and copy it to `django_components/static/django_components/django_components.min.js`.

### Packaging and publishing

To package the library into a distribution that can be published to PyPI, run:

```sh
# Install pypa/build
python -m pip install build --user
# Build a binary wheel and a source tarball
python -m build --sdist --wheel --outdir dist/ .
```

To publish the package to PyPI, use `twine` ([See Python user guide](https://packaging.python.org/en/latest/tutorials/packaging-projects/#uploading-the-distribution-archives)):
```sh
twine upload --repository pypi dist/* -u __token__ -p <PyPI_TOKEN>
```

[See the full workflow here.](https://github.com/EmilStenstrom/django-components/discussions/557#discussioncomment-10179141)

### Development guides

Deep dive into how django_components' features are implemented.

- [Slot rendering](https://github.com/EmilStenstrom/django-components/blob/master/docs/devguides/slot_rendering.md)
- [Slots and blocks](https://github.com/EmilStenstrom/django-components/blob/master/docs/devguides/slots_and_blocks.md)
- [JS and CSS dependency management](https://github.com/EmilStenstrom/django-components/blob/master/docs/devguides/dependency_mgmt.md)<|MERGE_RESOLUTION|>--- conflicted
+++ resolved
@@ -76,133 +76,8 @@
 
 ## Release notes
 
-<<<<<<< HEAD
 Read the [Release Notes](https://github.com/EmilStenstrom/django-components/tree/master/CHANGELOG.md)
 to see the latest features and fixes.
-=======
-🚨📢 **Version 0.100**
-- BREAKING CHANGE:
-    - `django_components.safer_staticfiles` app was removed. It is no longer needed.
-    - Installation changes:
-        - Instead of defining component directories in `STATICFILES_DIRS`, set them to [`COMPONENTS.dirs`](#dirs).
-        - You now must define `STATICFILES_FINDERS`
-    - [See here how to migrate your settings.py](https://github.com/EmilStenstrom/django-components/blob/master/docs/migrating_from_safer_staticfiles.md)
-- Beside the top-level `/components` directory, you can now define also app-level components dirs, e.g. `[app]/components`
-  (See [`COMPONENTS.app_dirs`](#app_dirs)).
-- When you call `as_view()` on a component instance, that instance will be passed to `View.as_view()`
-
-**Version 0.97**
-- Fixed template caching. You can now also manually create cached templates with [`cached_template()`](#template_cache_size---tune-the-template-cache)
-- The previously undocumented `get_template` was made private.
-- In it's place, there's a new `get_template`, which supersedes `get_template_string` (will be removed in v1). The new `get_template` is the same as `get_template_string`, except
-it allows to return either a string or a Template instance.
-- You now must use only one of `template`, `get_template`, `template_name`, or `get_template_name`.
-
-**Version 0.96**
-- Run-time type validation for Python 3.11+ - If the `Component` class is typed, e.g. `Component[Args, Kwargs, ...]`, the args, kwargs, slots, and data are validated against the given types. (See [Runtime input validation with types](#runtime-input-validation-with-types))
-- Render hooks - Set `on_render_before` and `on_render_after` methods on `Component` to intercept or modify the template or context before rendering, or the rendered result afterwards. (See [Component hooks](#component-hooks))
-- `component_vars.is_filled` context variable can be accessed from within `on_render_before` and `on_render_after` hooks as `self.is_filled.my_slot`
-
-**Version 0.95**
-- Added support for dynamic components, where the component name is passed as a variable. (See [Dynamic components](#dynamic-components))
-- Changed `Component.input` to raise `RuntimeError` if accessed outside of render context. Previously it returned `None` if unset.
-
-**Version 0.94**
-- django_components now automatically configures Django to support multi-line tags. (See [Multi-line tags](#multi-line-tags))
-- New setting `reload_on_template_change`. Set this to `True` to reload the dev server on changes to component template files. (See [Reload dev server on component file changes](#reload-dev-server-on-component-file-changes))
-
-**Version 0.93**
-- Spread operator `...dict` inside template tags. (See [Spread operator](#spread-operator))
-- Use template tags inside string literals in component inputs. (See [Use template tags inside component inputs](#use-template-tags-inside-component-inputs))
-- Dynamic slots, fills and provides - The `name` argument for these can now be a variable, a template expression, or via spread operator
-- Component library authors can now configure `CONTEXT_BEHAVIOR` and `TAG_FORMATTER` settings independently from user settings.
-
-🚨📢 **Version 0.92**
-- BREAKING CHANGE: `Component` class is no longer a subclass of `View`. To configure the `View` class, set the `Component.View` nested class. HTTP methods like `get` or `post` can still be defined directly on `Component` class, and `Component.as_view()` internally calls `Component.View.as_view()`. (See [Modifying the View class](#modifying-the-view-class))
-
-- The inputs (args, kwargs, slots, context, ...) that you pass to `Component.render()` can be accessed from within `get_context_data`, `get_template` and `get_template_name` via `self.input`. (See [Accessing data passed to the component](#accessing-data-passed-to-the-component))
-
-- Typing: `Component` class supports generics that specify types for `Component.render` (See [Adding type hints with Generics](#adding-type-hints-with-generics))
-
-**Version 0.90**
-- All tags (`component`, `slot`, `fill`, ...) now support "self-closing" or "inline" form, where you can omit the closing tag:
-    ```django
-    {# Before #}
-    {% component "button" %}{% endcomponent %}
-    {# After #}
-    {% component "button" / %}
-    ```
-- All tags now support the "dictionary key" or "aggregate" syntax (`kwarg:key=val`):
-    ```django
-    {% component "button" attrs:class="hidden" %}
-    ```
-- You can change how the components are written in the template with [TagFormatter](#customizing-component-tags-with-tagformatter).
-
-    The default is `django_components.component_formatter`:
-    ```django
-    {% component "button" href="..." disabled %}
-        Click me!
-    {% endcomponent %}
-    ```
-
-    While `django_components.component_shorthand_formatter` allows you to write components like so:
-
-    ```django
-    {% button href="..." disabled %}
-        Click me!
-    {% endbutton %}
-
-🚨📢 **Version 0.85** Autodiscovery module resolution changed. Following undocumented behavior was removed:
-
-- Previously, autodiscovery also imported any `[app]/components.py` files, and used `SETTINGS_MODULE` to search for component dirs.
-  - To migrate from:
-    - `[app]/components.py` - Define each module in `COMPONENTS.libraries` setting,
-      or import each module inside the `AppConfig.ready()` hook in respective `apps.py` files.
-    - `SETTINGS_MODULE` - Define component dirs using `STATICFILES_DIRS`
-- Previously, autodiscovery handled relative files in `STATICFILES_DIRS`. To align with Django, `STATICFILES_DIRS` now must be full paths ([Django docs](https://docs.djangoproject.com/en/5.0/ref/settings/#std-setting-STATICFILES_DIRS)).
-
-🚨📢 **Version 0.81** Aligned the `render_to_response` method with the (now public) `render` method of `Component` class. Moreover, slots passed to these can now be rendered also as functions.
-
-- BREAKING CHANGE: The order of arguments to `render_to_response` has changed.
-
-**Version 0.80** introduces dependency injection with the `{% provide %}` tag and `inject()` method.
-
-🚨📢 **Version 0.79**
-
-- BREAKING CHANGE: Default value for the `COMPONENTS.context_behavior` setting was changes from `"isolated"` to `"django"`. If you did not set this value explicitly before, this may be a breaking change. See the rationale for change [here](https://github.com/EmilStenstrom/django-components/issues/498).
-
-🚨📢 **Version 0.77** CHANGED the syntax for accessing default slot content.
-
-- Previously, the syntax was
-  `{% fill "my_slot" as "alias" %}` and `{{ alias.default }}`.
-- Now, the syntax is
-  `{% fill "my_slot" default="alias" %}` and `{{ alias }}`.
-
-**Version 0.74** introduces `html_attrs` tag and `prefix:key=val` construct for passing dicts to components.
-
-🚨📢 **Version 0.70**
-
-- `{% if_filled "my_slot" %}` tags were replaced with `{{ component_vars.is_filled.my_slot }}` variables.
-- Simplified settings - `slot_context_behavior` and `context_behavior` were merged. See the [documentation](#context-behavior) for more details.
-
-**Version 0.67** CHANGED the default way how context variables are resolved in slots. See the [documentation](https://github.com/EmilStenstrom/django-components/tree/0.67#isolate-components-slots) for more details.
-
-🚨📢 **Version 0.5** CHANGES THE SYNTAX for components. `component_block` is now `component`, and `component` blocks need an ending `endcomponent` tag. The new `python manage.py upgradecomponent` command can be used to upgrade a directory (use --path argument to point to each dir) of templates that use components to the new syntax automatically.
-
-This change is done to simplify the API in anticipation of a 1.0 release of django_components. After 1.0 we intend to be stricter with big changes like this in point releases.
-
-**Version 0.34** adds components as views, which allows you to handle requests and render responses from within a component. See the [documentation](#use-components-as-views) for more details.
-
-**Version 0.28** introduces 'implicit' slot filling and the `default` option for `slot` tags.
-
-**Version 0.27** adds a second installable app: _django_components.safer_staticfiles_. It provides the same behavior as _django.contrib.staticfiles_ but with extra security guarantees (more info below in Security Notes).
-
-**Version 0.26** changes the syntax for `{% slot %}` tags. From now on, we separate defining a slot (`{% slot %}`) from filling a slot with content (`{% fill %}`). This means you will likely need to change a lot of slot tags to fill. We understand this is annoying, but it's the only way we can get support for nested slots that fill in other slots, which is a very nice featuPpre to have access to. Hoping that this will feel worth it!
-
-**Version 0.22** starts autoimporting all files inside components subdirectores, to simplify setup. An existing project might start to get AlreadyRegistered-errors because of this. To solve this, either remove your custom loading of components, or set "autodiscover": False in settings.COMPONENTS.
-
-**Version 0.17** renames `Component.context` and `Component.template` to `get_context_data` and `get_template_name`. The old methods still work, but emit a deprecation warning. This change was done to sync naming with Django's class based views, and make using django-components more familiar to Django users. `Component.context` and `Component.template` will be removed when version 1.0 is released.
->>>>>>> 967e2faa
 
 ## Security notes 🚨
 
