--- conflicted
+++ resolved
@@ -1,8 +1,7 @@
 # Release notes
 
-## v0.123
-
-<<<<<<< HEAD
+## v0.124
+
 #### Refactor
 
 - The undocumented `Component.component_id` was removed. Instead, use `Component.id`. Changes:
@@ -10,11 +9,12 @@
   - While `component_id` was unique every time you instantiated `Component`, The new `id` is unique
     every time you render the component (e.g. with `Component.render()`)
   - The new `id` is available only during render, so e.g. from within `get_context_data()`
-=======
+
+## v0.123
+
 #### Fix
 
 - Fix edge cases around rendering components whose templates used the `{% extends %}` template tag ([#859](https://github.com/EmilStenstrom/django-components/pull/859))
->>>>>>> 296da4a1
 
 ## v0.122
 
