[build-system]
requires = ["setuptools"]
build-backend = "setuptools.build_meta"

[project]
name = "django_components"
version = "0.141.5"
requires-python = ">=3.8, <4.0"
description = "A way to create simple reusable template components in Django."
keywords = ["django", "components", "css", "js", "html"]
readme = "README.md"
authors = [
    { name = "Emil Stenström", email = "emil@emilstenstrom.se" },
    { name = "Juro Oravec", email = "juraj.oravec.josefson@gmail.com" },
]
classifiers = [
    "Framework :: Django",
    "Framework :: Django :: 4.2",
    "Framework :: Django :: 5.1",
    "Framework :: Django :: 5.2",
    "Operating System :: OS Independent",
    "Programming Language :: Python",
    "Programming Language :: Python :: 3",
    "Programming Language :: Python :: 3.8",
    "Programming Language :: Python :: 3.9",
    "Programming Language :: Python :: 3.10",
    "Programming Language :: Python :: 3.11",
    "Programming Language :: Python :: 3.12",
    "Programming Language :: Python :: 3.13",
]
dependencies = [
    'Django>=4.2',
    'djc-core-html-parser>=1.0.2',
    'typing-extensions>=4.12.2',
]
license = { text = "MIT" }

# See https://docs.pypi.org/project_metadata/#icons
[project.urls]
Homepage = "https://github.com/django-components/django-components/"
Documentation = "https://django-components.github.io/django-components/"
Changelog = "https://django-components.github.io/django-components/latest/release_notes/"
Issues = "https://github.com/django-components/django-components/issues"
Donate = "https://github.com/sponsors/EmilStenstrom"


###########################################
# TOOLS
###########################################

[tool.setuptools.packages.find]
where = ["src"]
include = ["django_components*"]
exclude = ["django_components.tests*"]
namespaces = false

[tool.black]
line-length = 119
include = '\.pyi?$'
exclude = '''
/(
    \.git
  | \.hg
  | \.mypy_cache
  | \.tox
  | \.venv
  | activate
  | _build
  | buck-out
  | build
  | dist
)/
'''

[tool.ruff]
line-length = 119
src = ["src", "tests"]
exclude = [
    "migrations",
    "manage.py",
    "settings.py",
    "env",
    ".env",
    # From mypy
    "test_structures",
<<<<<<< HEAD
]

# See https://docs.astral.sh/ruff/linter/#rule-selection
[tool.ruff.lint]
select = ["ALL"]
ignore = [
    # Annotations
    "ANN401", # Dynamically typed expressions (typing.Any) are disallowed in `*args`
    # Docstring
    "D100", # Missing docstring in public module
    "D101", # Missing docstring in public class
    "D102", # Missing docstring in public method
    "D103", # Missing docstring in public function
    "D104", # Missing docstring in public package
    "D105", # Missing docstring in magic method
    "D106", # Missing docstring in public nested class
    "D107", # Missing docstring in `__init__`
    "D203", # Incorrect blank line before class
    "D205", # 1 blank line required between summary line and description
    "D212", # Multi-line docstring summary should start at the first line
    "D400", # First line should end with a period
    "D401", # First line of docstring should be in imperative mood
    "D404", # First word of the docstring should not be "This"
    "D412", # No blank lines allowed between a section header and its content ("Examples")
    "D415", # First line should end with a period, question mark, or exclamation point
    # Exceptions
    "EM101", # Exception must not use a string literal, assign to variable first
    "EM102", # Exception must not use an f-string literal, assign to variable first
    # `TODO` comments
    "FIX002", # Line contains TODO, consider resolving the issue
    "TD002",  # Missing author in TODO; try: `# TODO(<author_name>): ...` or `# TODO @<author_name>: ...`
    "TD003",  # Missing issue link for this TODO
    "TD004",  # Missing colon in TODO
    # Code
    "C901",    # `test_result_interception` is too complex (36 > 10)
    "COM812",  # missing-trailing-comma (NOTE: Already handled by formatter)
    "ERA001",  # Found commented-out code (NOTE: Too many false positives)
    "INP001",  # File `...` is part of an implicit namespace package. Add an `__init__.py`.
    "PLR0915", # Too many statements (64 > 50)
    "PLR0911", # Too many return statements (7 > 6)
    "PLR0912", # Too many branches (31 > 12)
    "PLR0913", # Too many arguments in function definition (6 > 5)
    "PLR2004", # Magic value used in comparison, consider replacing `123` with a constant variable
    "RET504",  # Unnecessary assignment to `collected` before `return` statement
    "S308",    # Use of `mark_safe` may expose cross-site scripting vulnerabilities
    "S603",    # `subprocess` call: check for execution of untrusted input
    "SIM108",  # Use ternary operator `...` instead of `if`-`else`-block
    "SIM117",  # Use a single `with` statement with multiple contexts instead of nested `with` statements
    "SLF001",  # Private member accessed: `_registry`
    "TRY300",  # Consider moving this statement to an `else` block

    # TODO: Following could be useful to start using, but might require more changes.
    "C420",    # Unnecessary dict comprehension for iterable; use `dict.fromkeys` instead
    "PERF401", # Use `list.extend` to create a transformed list
    "PERF203", # `try`-`except` within a loop incurs performance overhead
    "FBT001",  # Boolean-typed positional argument in function definition
    "FBT002",  # Boolean default positional argument in function definition
    "TRY003",  # Avoid specifying long messages outside the exception class
    # TODO - Enable FA100 once we drop support for Python 3.8
    "FA100", # Add `from __future__ import annotations` to simplify `typing.Optional`
    # TODO_V1 - Rename error to suffix with `Error` before v1?
    "N818", # Exception name `NotRegistered` should be named with an Error suffix
=======
]

# See https://docs.astral.sh/ruff/linter/#rule-selection
[tool.ruff.lint]
select = ["ALL"]
ignore = [
    # Annotations
    "ANN401",  # Dynamically typed expressions (typing.Any) are disallowed in `*args`
    # Docstring
    "D100",  # Missing docstring in public module
    "D101",  # Missing docstring in public class
    "D102",  # Missing docstring in public method
    "D103",  # Missing docstring in public function
    "D104",  # Missing docstring in public package
    "D105",  # Missing docstring in magic method
    "D106",  # Missing docstring in public nested class
    "D107",  # Missing docstring in `__init__`
    "D203",  # Incorrect blank line before class
    "D205",  # 1 blank line required between summary line and description
    "D212",  # Multi-line docstring summary should start at the first line
    "D400",  # First line should end with a period
    "D401",  # First line of docstring should be in imperative mood
    "D404",  # First word of the docstring should not be "This"
    "D412",  # No blank lines allowed between a section header and its content ("Examples")
    "D415",  # First line should end with a period, question mark, or exclamation point
    # Exceptions
    "EM101",  # Exception must not use a string literal, assign to variable first
    "EM102",  # Exception must not use an f-string literal, assign to variable first
    # `TODO` comments
    "FIX002",  # Line contains TODO, consider resolving the issue
    "TD002",  # Missing author in TODO; try: `# TODO(<author_name>): ...` or `# TODO @<author_name>: ...`
    "TD003",  # Missing issue link for this TODO
    "TD004",  # Missing colon in TODO
    # Code
    "C901",  # `test_result_interception` is too complex (36 > 10)
    "COM812",  # missing-trailing-comma (NOTE: Already handled by formatter)
    "ERA001",  # Found commented-out code (NOTE: Too many false positives)
    "INP001",  # File `...` is part of an implicit namespace package. Add an `__init__.py`.
    "PLR0915",  # Too many statements (64 > 50)
    "PLR0911",  # Too many return statements (7 > 6)
    "PLR0912",  # Too many branches (31 > 12)
    "PLR0913",  # Too many arguments in function definition (6 > 5)
    "PLR2004",  # Magic value used in comparison, consider replacing `123` with a constant variable
    "RET504",  # Unnecessary assignment to `collected` before `return` statement
    "S308",  # Use of `mark_safe` may expose cross-site scripting vulnerabilities
    "S603",  # `subprocess` call: check for execution of untrusted input
    "SIM108",  # Use ternary operator `...` instead of `if`-`else`-block
    "SIM117",  # Use a single `with` statement with multiple contexts instead of nested `with` statements
    "SLF001",  # Private member accessed: `_registry`
    "TRY300",  # Consider moving this statement to an `else` block

    # TODO: Following could be useful to start using, but might require more changes.
    "C420",  # Unnecessary dict comprehension for iterable; use `dict.fromkeys` instead
    "PERF401",  # Use `list.extend` to create a transformed list
    "PERF203",  # `try`-`except` within a loop incurs performance overhead
    "FBT001",  # Boolean-typed positional argument in function definition
    "FBT002",  # Boolean default positional argument in function definition
    "TRY003",  # Avoid specifying long messages outside the exception class
    # TODO - Enable FA100 once we drop support for Python 3.8
    "FA100",  # Add `from __future__ import annotations` to simplify `typing.Optional`
    # TODO_V1 - Rename error to suffix with `Error` before v1?
    "N818",  # Exception name `NotRegistered` should be named with an Error suffix
]

[tool.ruff.lint.isort]
known-first-party = ["django_components"]

[tool.ruff.lint.per-file-ignores]
"tests/*" = [
    "ARG002",  # Unused method argument: `components_settings`
    "ANN",  # Annotations are not needed for tests
    "N806",  # Variable `SimpleComponent` in function should be lowercase
    "PLC0415",  # `import` should be at the top-level of a file
    "RUF012",  # Mutable class attributes should be annotated with `typing.ClassVar`
    "S101",  # Use of `assert` detected
    "TRY002",  # Create your own exception
]
"benchmarks/*" = [
    "ARG002",  # Unused method argument: `components_settings`
    "ANN",  # Annotations are not needed for tests
    "N806",  # Variable `SimpleComponent` in function should be lowercase
    "PLC0415",  # `import` should be at the top-level of a file
    "RUF012",  # Mutable class attributes should be annotated with `typing.ClassVar`
    "S101",  # Use of `assert` detected
    "TRY002",  # Create your own exception
>>>>>>> 6fb46d20
]
"sampleproject/*" = [
    "ARG002",  # Unused method argument
    "ANN",  # Annotations are not needed for tests
    "T201",  # `print` found
    "DTZ",  # `datetime` found
]


[tool.ruff.lint.isort]
known-first-party = ["django_components"]

[tool.ruff.lint.per-file-ignores]
"tests/*" = [
    "ARG002",  # Unused method argument: `components_settings`
    "ANN",     # Annotations are not needed for tests
    "N806",    # Variable `SimpleComponent` in function should be lowercase
    "PLC0415", # `import` should be at the top-level of a file
    "RUF012",  # Mutable class attributes should be annotated with `typing.ClassVar`
    "S101",    # Use of `assert` detected
    "TRY002",  # Create your own exception
]
"benchmarks/*" = [
    "ARG002",  # Unused method argument: `components_settings`
    "ANN",     # Annotations are not needed for tests
    "N806",    # Variable `SimpleComponent` in function should be lowercase
    "PLC0415", # `import` should be at the top-level of a file
    "RUF012",  # Mutable class attributes should be annotated with `typing.ClassVar`
    "S101",    # Use of `assert` detected
    "TRY002",  # Create your own exception
]
"sampleproject/*" = [
    "ARG002", # Unused method argument
    "ANN",    # Annotations are not needed for tests
    "T201",   # `print` found
    "DTZ",    # `datetime` found
]


[tool.mypy]
check_untyped_defs = true
ignore_missing_imports = true
<<<<<<< HEAD
exclude = ["test_structures", "build"]
=======
exclude = [
    "test_structures",
    "build",
]
>>>>>>> 6fb46d20

[[tool.mypy.overrides]]
module = "django_components.*"
disallow_untyped_defs = true


[tool.pytest.ini_options]
<<<<<<< HEAD
testpaths = ["tests"]
asyncio_mode = "auto"
=======
testpaths = [
    "tests",
]
asyncio_mode = "auto"

[tool.hatch.env]
requires = [
    "hatch-mkdocs",
    "hatch-pip-compile",
]

[tool.hatch.envs.default]
dependencies = [
    "django",
    "djc-core-html-parser",
    "tox",
    "pytest",
    "ruff",
    "pre-commit",
    "mypy",
]
type = "pip-compile"
lock-filename = "requirements-dev.txt"

[tool.hatch.envs.docs]
type = "pip-compile"
lock-filename = "requirements-docs.txt"
detached = false
# Dependencies are fetched automatically from the mkdocs.yml file with hatch-mkdocs
dependencies = [
    "pygments",
    "pygments-djc",
    "mkdocs-awesome-nav",
]

[tool.hatch.env.collectors.mkdocs.docs]
path = "mkdocs.yml"
>>>>>>> 6fb46d20
<|MERGE_RESOLUTION|>--- conflicted
+++ resolved
@@ -83,70 +83,6 @@
     ".env",
     # From mypy
     "test_structures",
-<<<<<<< HEAD
-]
-
-# See https://docs.astral.sh/ruff/linter/#rule-selection
-[tool.ruff.lint]
-select = ["ALL"]
-ignore = [
-    # Annotations
-    "ANN401", # Dynamically typed expressions (typing.Any) are disallowed in `*args`
-    # Docstring
-    "D100", # Missing docstring in public module
-    "D101", # Missing docstring in public class
-    "D102", # Missing docstring in public method
-    "D103", # Missing docstring in public function
-    "D104", # Missing docstring in public package
-    "D105", # Missing docstring in magic method
-    "D106", # Missing docstring in public nested class
-    "D107", # Missing docstring in `__init__`
-    "D203", # Incorrect blank line before class
-    "D205", # 1 blank line required between summary line and description
-    "D212", # Multi-line docstring summary should start at the first line
-    "D400", # First line should end with a period
-    "D401", # First line of docstring should be in imperative mood
-    "D404", # First word of the docstring should not be "This"
-    "D412", # No blank lines allowed between a section header and its content ("Examples")
-    "D415", # First line should end with a period, question mark, or exclamation point
-    # Exceptions
-    "EM101", # Exception must not use a string literal, assign to variable first
-    "EM102", # Exception must not use an f-string literal, assign to variable first
-    # `TODO` comments
-    "FIX002", # Line contains TODO, consider resolving the issue
-    "TD002",  # Missing author in TODO; try: `# TODO(<author_name>): ...` or `# TODO @<author_name>: ...`
-    "TD003",  # Missing issue link for this TODO
-    "TD004",  # Missing colon in TODO
-    # Code
-    "C901",    # `test_result_interception` is too complex (36 > 10)
-    "COM812",  # missing-trailing-comma (NOTE: Already handled by formatter)
-    "ERA001",  # Found commented-out code (NOTE: Too many false positives)
-    "INP001",  # File `...` is part of an implicit namespace package. Add an `__init__.py`.
-    "PLR0915", # Too many statements (64 > 50)
-    "PLR0911", # Too many return statements (7 > 6)
-    "PLR0912", # Too many branches (31 > 12)
-    "PLR0913", # Too many arguments in function definition (6 > 5)
-    "PLR2004", # Magic value used in comparison, consider replacing `123` with a constant variable
-    "RET504",  # Unnecessary assignment to `collected` before `return` statement
-    "S308",    # Use of `mark_safe` may expose cross-site scripting vulnerabilities
-    "S603",    # `subprocess` call: check for execution of untrusted input
-    "SIM108",  # Use ternary operator `...` instead of `if`-`else`-block
-    "SIM117",  # Use a single `with` statement with multiple contexts instead of nested `with` statements
-    "SLF001",  # Private member accessed: `_registry`
-    "TRY300",  # Consider moving this statement to an `else` block
-
-    # TODO: Following could be useful to start using, but might require more changes.
-    "C420",    # Unnecessary dict comprehension for iterable; use `dict.fromkeys` instead
-    "PERF401", # Use `list.extend` to create a transformed list
-    "PERF203", # `try`-`except` within a loop incurs performance overhead
-    "FBT001",  # Boolean-typed positional argument in function definition
-    "FBT002",  # Boolean default positional argument in function definition
-    "TRY003",  # Avoid specifying long messages outside the exception class
-    # TODO - Enable FA100 once we drop support for Python 3.8
-    "FA100", # Add `from __future__ import annotations` to simplify `typing.Optional`
-    # TODO_V1 - Rename error to suffix with `Error` before v1?
-    "N818", # Exception name `NotRegistered` should be named with an Error suffix
-=======
 ]
 
 # See https://docs.astral.sh/ruff/linter/#rule-selection
@@ -232,7 +168,6 @@
     "RUF012",  # Mutable class attributes should be annotated with `typing.ClassVar`
     "S101",  # Use of `assert` detected
     "TRY002",  # Create your own exception
->>>>>>> 6fb46d20
 ]
 "sampleproject/*" = [
     "ARG002",  # Unused method argument
@@ -275,14 +210,10 @@
 [tool.mypy]
 check_untyped_defs = true
 ignore_missing_imports = true
-<<<<<<< HEAD
-exclude = ["test_structures", "build"]
-=======
 exclude = [
     "test_structures",
     "build",
 ]
->>>>>>> 6fb46d20
 
 [[tool.mypy.overrides]]
 module = "django_components.*"
@@ -290,45 +221,7 @@
 
 
 [tool.pytest.ini_options]
-<<<<<<< HEAD
-testpaths = ["tests"]
-asyncio_mode = "auto"
-=======
 testpaths = [
     "tests",
 ]
-asyncio_mode = "auto"
-
-[tool.hatch.env]
-requires = [
-    "hatch-mkdocs",
-    "hatch-pip-compile",
-]
-
-[tool.hatch.envs.default]
-dependencies = [
-    "django",
-    "djc-core-html-parser",
-    "tox",
-    "pytest",
-    "ruff",
-    "pre-commit",
-    "mypy",
-]
-type = "pip-compile"
-lock-filename = "requirements-dev.txt"
-
-[tool.hatch.envs.docs]
-type = "pip-compile"
-lock-filename = "requirements-docs.txt"
-detached = false
-# Dependencies are fetched automatically from the mkdocs.yml file with hatch-mkdocs
-dependencies = [
-    "pygments",
-    "pygments-djc",
-    "mkdocs-awesome-nav",
-]
-
-[tool.hatch.env.collectors.mkdocs.docs]
-path = "mkdocs.yml"
->>>>>>> 6fb46d20
+asyncio_mode = "auto"