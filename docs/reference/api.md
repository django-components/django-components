<!-- Autogenerated by reference.py -->

# API


::: django_components.BaseNode
    options:
      show_if_no_docstring: true

::: django_components.CommandLiteralAction
    options:
      show_if_no_docstring: true

::: django_components.Component
    options:
      show_if_no_docstring: true

<<<<<<< HEAD
::: django_components.ComponentCache
    options:
      show_if_no_docstring: true

::: django_components.ComponentCommand
    options:
      show_if_no_docstring: true

::: django_components.ComponentDefaults
    options:
      show_if_no_docstring: true

=======
>>>>>>> bb5de86b
::: django_components.ComponentExtension
    options:
      show_if_no_docstring: true

::: django_components.ComponentFileEntry
    options:
      show_if_no_docstring: true

::: django_components.ComponentMediaInput
    options:
      show_if_no_docstring: true

::: django_components.ComponentMediaInputPath
    options:
      show_if_no_docstring: true

::: django_components.ComponentRegistry
    options:
      show_if_no_docstring: true

::: django_components.ComponentUrl
    options:
      show_if_no_docstring: true

::: django_components.ComponentVars
    options:
      show_if_no_docstring: true

::: django_components.ComponentView
    options:
      show_if_no_docstring: true

::: django_components.ComponentsSettings
    options:
      show_if_no_docstring: true

::: django_components.ContextBehavior
    options:
      show_if_no_docstring: true

::: django_components.Default
<<<<<<< HEAD
    options:
      show_if_no_docstring: true

::: django_components.EmptyDict
    options:
      show_if_no_docstring: true

::: django_components.EmptyTuple
    options:
      show_if_no_docstring: true

::: django_components.OnComponentClassCreatedContext
=======
>>>>>>> bb5de86b
    options:
      show_if_no_docstring: true

::: django_components.EmptyDict
    options:
      show_if_no_docstring: true

::: django_components.EmptyTuple
    options:
      show_if_no_docstring: true

::: django_components.RegistrySettings
    options:
      show_if_no_docstring: true

::: django_components.Slot
    options:
      show_if_no_docstring: true

::: django_components.SlotContent
    options:
      show_if_no_docstring: true

::: django_components.SlotFunc
    options:
      show_if_no_docstring: true

::: django_components.SlotRef
    options:
      show_if_no_docstring: true

::: django_components.SlotResult
    options:
      show_if_no_docstring: true

::: django_components.TagFormatterABC
    options:
      show_if_no_docstring: true

::: django_components.TagResult
    options:
      show_if_no_docstring: true

::: django_components.all_components
    options:
      show_if_no_docstring: true

::: django_components.all_registries
    options:
      show_if_no_docstring: true

::: django_components.autodiscover
    options:
      show_if_no_docstring: true

::: django_components.cached_template
    options:
      show_if_no_docstring: true

::: django_components.format_attributes
    options:
      show_if_no_docstring: true

::: django_components.get_component_by_class_id
    options:
      show_if_no_docstring: true

::: django_components.get_component_dirs
    options:
      show_if_no_docstring: true

::: django_components.get_component_files
    options:
      show_if_no_docstring: true

::: django_components.get_component_url
    options:
      show_if_no_docstring: true

::: django_components.import_libraries
    options:
      show_if_no_docstring: true

::: django_components.merge_attributes
    options:
      show_if_no_docstring: true

::: django_components.register
    options:
      show_if_no_docstring: true

::: django_components.registry
    options:
      show_if_no_docstring: true

::: django_components.render_dependencies
    options:
      show_if_no_docstring: true

::: django_components.template_tag
    options:
      show_if_no_docstring: true
<|MERGE_RESOLUTION|>--- conflicted
+++ resolved
@@ -15,7 +15,6 @@
     options:
       show_if_no_docstring: true
 
-<<<<<<< HEAD
 ::: django_components.ComponentCache
     options:
       show_if_no_docstring: true
@@ -28,8 +27,6 @@
     options:
       show_if_no_docstring: true
 
-=======
->>>>>>> bb5de86b
 ::: django_components.ComponentExtension
     options:
       show_if_no_docstring: true
@@ -71,21 +68,6 @@
       show_if_no_docstring: true
 
 ::: django_components.Default
-<<<<<<< HEAD
-    options:
-      show_if_no_docstring: true
-
-::: django_components.EmptyDict
-    options:
-      show_if_no_docstring: true
-
-::: django_components.EmptyTuple
-    options:
-      show_if_no_docstring: true
-
-::: django_components.OnComponentClassCreatedContext
-=======
->>>>>>> bb5de86b
     options:
       show_if_no_docstring: true
 
