Our calendar component can accept and pre-process data, defines its own CSS and JS, and can be used in templates.

...But how do we actually render the components into HTML?

There's 3 ways to render a component:

- Render the template that contains the [`{% component %}`](../../reference/template_tags#component) tag
- Render the component directly with [`Component.render()`](../../reference/api#django_components.Component.render)
- Render the component directly with [`Component.render_to_response()`](../../reference/api#django_components.Component.render_to_response)

As a reminder, this is what the calendar component looks like:

```python title="[project root]/components/calendar/calendar.py"
from django_components import Component, register

@register("calendar")
class Calendar(Component):
    template_file = "calendar.html"
    js_file = "calendar.js"
    css_file = "calendar.css"

    def get_context_data(self):
        return {
            "date": "1970-01-01",
        }
```

### 1. Render the template

If you have embedded the component in a Django template using the
[`{% component %}`](../../reference/template_tags#component) tag:

```django title="[project root]/templates/my_template.html"
{% load component_tags %}
<div>
  {% component "calendar" date="2024-12-13" / %}
</div>
```

You can simply render the template with the Django tooling:

#### With [`django.shortcuts.render()`](https://docs.djangoproject.com/en/5.1/topics/http/shortcuts/#render)

```python
from django.shortcuts import render

context = {"date": "2024-12-13"}
rendered_template = render(request, "my_template.html", context)
```

#### With [`Template.render()`](https://docs.djangoproject.com/en/5.1/ref/templates/api/#django.template.Template.render)

Either loading the template with [`get_template()`](https://docs.djangoproject.com/en/5.1/topics/templates/#django.template.loader.get_template):

```python
from django.template.loader import get_template

template = get_template("my_template.html")
context = {"date": "2024-12-13"}
rendered_template = template.render(context)
```

Or creating a new [`Template`](https://docs.djangoproject.com/en/5.1/ref/templates/api/#django.template.Template) instance:

```python
from django.template import Template

template = Template("""
{% load component_tags %}
<div>
  {% component "calendar" date="2024-12-13" / %}
</div>
""")
rendered_template = template.render()
```

### 2. Render the component

You can also render the component directly with [`Component.render()`](../../reference/api#django_components.Component.render), without wrapping the component in a template.

```python
from components.calendar import Calendar

calendar = Calendar
rendered_component = calendar.render()
```

You can pass args, kwargs, slots, and more, to the component:

```python
from components.calendar import Calendar

calendar = Calendar
rendered_component = calendar.render(
    args=["2024-12-13"],
    kwargs={
        "extra_class": "my-class"
    },
    slots={
        "date": "<b>2024-12-13</b>"
    },
)
```

!!! info

    Among other, you can pass also the `request` object to the `render` method:

    ```python
    from components.calendar import Calendar

    calendar = Calendar
    rendered_component = calendar.render(request=request)
    ```

    The `request` object is required for some of the component's features, like using [Django's context processors](https://docs.djangoproject.com/en/5.1/ref/templates/api/#django.template.RequestContext).

### 3. Render the component to HttpResponse

A common pattern in Django is to render the component and then return the resulting HTML as a response to an HTTP request.

For this, you can use the [`Component.render_to_response()`](../../reference/api#django_components.Component.render_to_response) convenience method.

`render_to_response()` accepts the same args, kwargs, slots, and more, as [`Component.render()`](../../reference/api#django_components.Component.render), but wraps the result in an [`HttpResponse`](https://docs.djangoproject.com/en/5.1/ref/request-response/#django.http.HttpResponse).

```python
from components.calendar import Calendar

def my_view(request):
    response = Calendar.render_to_response(
        args=["2024-12-13"],
        kwargs={
            "extra_class": "my-class"
        },
        slots={
            "date": "<b>2024-12-13</b>"
        },
        request=request,
    )
    return response
```

!!! info

    **Response class of `render_to_response`**

    While `render` method returns a plain string, `render_to_response` wraps the rendered content in a "Response" class. By default, this is [`django.http.HttpResponse`](https://docs.djangoproject.com/en/5.1/ref/request-response/#django.http.HttpResponse).

    If you want to use a different Response class in `render_to_response`, set the [`Component.response_class`](../../reference/api#django_components.Component.response_class) attribute:

    ```py
    class MyCustomResponse(HttpResponse):
        def __init__(self, *args, **kwargs) -> None:
            super().__init__(*args, **kwargs)
            # Configure response
            self.headers = ...
            self.status = ...

    class SimpleComponent(Component):
        response_class = MyCustomResponse
    ```

### Rendering slots

Slots content are automatically escaped by default to prevent XSS attacks.

In other words, it's as if you would be using Django's [`mark_safe()`](https://docs.djangoproject.com/en/5.0/ref/utils/#django.utils.safestring.mark_safe) function on the slot content:

```python
from django.utils.safestring import mark_safe

class Calendar(Component):
    template = """
        <div>
            {% slot "date" default date=date / %}
        </div>
    """

Calendar.render(
    slots={
        "date": mark_safe("<b>Hello</b>"),
    }
)
```

To disable escaping, you can pass `escape_slots_content=False` to
[`Component.render()`](../../reference/api#django_components.Component.render)
or [`Component.render_to_response()`](../../reference/api#django_components.Component.render_to_response)
methods.

!!! warning

    If you disable escaping, you should make sure that any content you pass to the slots is safe,
    especially if it comes from user input!

!!! info

    If you're planning on passing an HTML string, check Django's use of
    [`format_html`](https://docs.djangoproject.com/en/5.0/ref/utils/#django.utils.html.format_html)
    and [`mark_safe`](https://docs.djangoproject.com/en/5.0/ref/utils/#django.utils.safestring.mark_safe).

### Component views and URLs

For web applications, it's common to define endpoints that serve HTML content (AKA views).

If this is your case, you can define the view request handlers directly on your component by using the nested[`Component.View`](../../reference/api#django_components.Component.View) class.

This is a great place for:

- Endpoints that render whole pages, if your component
  is a page component.

- Endpoints that render the component as HTML fragments, to be used with HTMX or similar libraries.

Read more on [Component views and URLs](../../concepts/fundamentals/component_views_urls).

```djc_py title="[project root]/components/calendar.py"
from django_components import Component, ComponentView, register

@register("calendar")
class Calendar(Component):
    template = """
        <div class="calendar-component">
            <div class="header">
                {% slot "header" / %}
            </div>
            <div class="body">
                Today's date is <span>{{ date }}</span>
            </div>
        </div>
    """

    class View:
        # Handle GET requests
        def get(self, request, *args, **kwargs):
            # Return HttpResponse with the rendered content
            return Calendar.render_to_response(
<<<<<<< HEAD
=======
                request=request,
>>>>>>> bb5de86b
                kwargs={
                    "date": request.GET.get("date", "2020-06-06"),
                },
                slots={
                    "header": "Calendar header",
                },
            )
```

!!! info

    The View class supports all the same HTTP methods as Django's [`View`](https://docs.djangoproject.com/en/5.1/ref/class-based-views/base/#django.views.generic.base.View) class. These are:

    `get()`, `post()`, `put()`, `patch()`, `delete()`, `head()`, `options()`, `trace()`

    Each of these receive the [`HttpRequest`](https://docs.djangoproject.com/en/5.1/ref/request-response/#django.http.HttpRequest) object as the first argument.

Next, you need to set the URL for the component.

You can either:

1. Automatically assign the URL by setting the [`Component.Url.public`](../../reference/api#django_components.ComponentUrl.public) attribute to `True`.

    In this case, use [`get_component_url()`](../../reference/api#django_components.get_component_url) to get the URL for the component view.

    ```djc_py
    from django_components import Component, get_component_url

    class Calendar(Component):
        class Url:
            public = True

    url = get_component_url(Calendar)
    ```

2. Manually assign the URL by setting [`Component.as_view()`](../../reference/api#django_components.Component.as_view) to your `urlpatterns`:

    ```djc_py
    from django.urls import path
    from components.calendar import Calendar

    urlpatterns = [
        path("calendar/", Calendar.as_view()),
    ]
    ```

And with that, you're all set! When you visit the URL, the component will be rendered and the content will be returned.

The `get()`, `post()`, etc methods will receive the [`HttpRequest`](https://docs.djangoproject.com/en/5.1/ref/request-response/#django.http.HttpRequest) object as the first argument. So you can parametrize how the component is rendered for example by passing extra query parameters to the URL:

```
http://localhost:8000/calendar/?date=2024-12-13
```<|MERGE_RESOLUTION|>--- conflicted
+++ resolved
@@ -235,10 +235,7 @@
         def get(self, request, *args, **kwargs):
             # Return HttpResponse with the rendered content
             return Calendar.render_to_response(
-<<<<<<< HEAD
-=======
                 request=request,
->>>>>>> bb5de86b
                 kwargs={
                     "date": request.GET.get("date", "2020-06-06"),
                 },
