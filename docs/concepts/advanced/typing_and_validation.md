## Adding type hints with Generics

_New in version 0.92_

The [`Component`](../../../reference/api#django_components.Component) class optionally accepts type parameters
that allow you to specify the types of args, kwargs, slots, and data.

<<<<<<< HEAD
Use this to add type hints to your components, or to validate component inputs and outputs.
=======
Use this to add type hints to your components, or to validate component inputs.
>>>>>>> 637e1435

```py
from django_components import Component

ButtonType = Component[Args, Kwargs, Slots, Data, JsData, CssData]

class Button(ButtonType):
    template_file = "button.html"

    def get_context_data(self, *args, **kwargs):
        ...
```

The generic parameters are:

- `Args` - Positional arguments, must be a `Tuple` or `Any`
- `Kwargs` - Keyword arguments, must be a `TypedDict` or `Any`
- `Slots` - Slots, must be a `TypedDict` or `Any`
- `Data` - Data returned from [`get_context_data()`](../../../reference/api#django_components.Component.get_context_data), must be a `TypedDict` or `Any`
- `JsData` - Data returned from [`get_js_data()`](../../../reference/api#django_components.Component.get_js_data), must be a `TypedDict` or `Any`
- `CssData` - Data returned from [`get_css_data()`](../../../reference/api#django_components.Component.get_css_data), must be a `TypedDict` or `Any`

## Example

```python
from typing import NotRequired, Tuple, TypedDict
from pydantic import BaseModel
from django_components import Component, SlotContent, SlotFunc

###########################################
# 1. Define the types
###########################################

# Positional inputs
ButtonArgs = Tuple[str, ...]

# Keyword inputs
class ButtonKwargs(TypedDict):
    name: str
    age: int
    maybe_var: NotRequired[int] # May be ommited

<<<<<<< HEAD
# The data available to the `my_slot` scoped slot
=======
# The data available to the `footer` scoped slot
>>>>>>> 637e1435
class ButtonFooterSlotData(TypedDict):
    value: int

# Slots
class ButtonSlots(TypedDict):
    # SlotContent == str or slot func
    header: SlotContent
    # Use SlotFunc for slot functions.
    # The generic specifies the data available to the slot function
    footer: NotRequired[SlotFunc[ButtonFooterSlotData]]

# Data returned from `get_context_data`
class ButtonData(BaseModel):
    data1: str
    data2: int

# Data returned from `get_js_data`
class ButtonJsData(BaseModel):
    js_data1: str
    js_data2: int

# Data returned from `get_css_data`
class ButtonCssData(BaseModel):
    css_data1: str
    css_data2: int

###########################################
# 2. Define the component with those types
###########################################

ButtonType = Component[
    ButtonArgs,
    ButtonKwargs,
    ButtonSlots,
    ButtonData,
    ButtonJsData,
    ButtonCssData,
]

class Button(ButtonType):
    def get_context_data(self, *args, **kwargs):
        ...
```

When you then call
[`Component.render`](../../../reference/api#django_components.Component.render)
or [`Component.render_to_response`](../../../reference/api#django_components.Component.render_to_response),
you will get type hints:

```python
Button.render(
    # ERROR: Expects a string
    args=(123,),
    kwargs={
        "name": "John",
        # ERROR: Expects an integer
        "age": "invalid",
    },
    slots={
        "header": "...",
        # ERROR: Expects key "footer"
        "foo": "invalid",
    },
)
```

If you don't want to validate some parts, set them to [`Any`](https://docs.python.org/3/library/typing.html#typing.Any).

```python
ButtonType = Component[
    ButtonArgs,
    ButtonKwargs,
    ButtonSlots,
    Any,
    Any,
    Any,
]

class Button(ButtonType):
    ...
```

## Passing variadic args and kwargs

You may have a function that accepts a variable number of args or kwargs:

```py
def get_context_data(self, *args, **kwargs):
    ...
```

This is not supported with the typed components.

As a workaround:

- For a variable number of positional arguments (`*args`), set a positional argument that accepts a list of values:

    ```py
    # Tuple of one member of list of strings
    Args = Tuple[List[str]]
    ```

- For a variable number of keyword arguments (`**kwargs`), set a keyword argument that accepts a dictionary of values:

    ```py
    class Kwargs(TypedDict):
        variable: str
        another: int
        # Pass any extra keys under `extra`
        extra: Dict[str, any]
    ```

## Handling no args or no kwargs

To declare that a component accepts no args, kwargs, etc, you can use the
[`EmptyTuple`](../../../reference/api#django_components.EmptyTuple) and
[`EmptyDict`](../../../reference/api#django_components.EmptyDict) types:

```py
from django_components import Component, EmptyDict, EmptyTuple

class Button(Component[EmptyTuple, EmptyDict, EmptyDict, EmptyDict, EmptyDict, EmptyDict]):
    ...
```

## Runtime input validation with types

!!! warning

<<<<<<< HEAD
    Input validation was part of Django Components from version 0.96 to 0.134.

    Since v0.135, input validation is available as a separate extension.
=======
    Input validation was part of Django Components from version 0.96 to 0.135.

    Since v0.136, input validation is available as a separate extension.
>>>>>>> 637e1435

To enable input validation, you need to install the [`djc-ext-pydantic`](https://github.com/django-components/djc-ext-pydantic) extension:

```bash
pip install djc-ext-pydantic
```

And add the extension to your project:

```py
COMPONENTS = {
    "extensions": [
<<<<<<< HEAD
        "djc_ext_pydantic.PydanticExtension",
    ],
}
```

`djc-ext-pydantic` integrates [Pydantic](https://pydantic.dev/) for input and data validation. It uses the types defined on the component's class to validate both inputs and outputs of Django components.
=======
        "djc_pydantic.PydanticExtension",
    ],
}
```

`djc-ext-pydantic` integrates [Pydantic](https://pydantic.dev/) for input and data validation. It uses the types defined on the component's class to validate inputs of Django components.
>>>>>>> 637e1435

## Usage for Python <3.11

On Python 3.8-3.10, use `typing_extensions`

```py
from typing_extensions import TypedDict, NotRequired
```

Additionally on Python 3.8-3.9, also import `annotations`:

```py
from __future__ import annotations
```

Moreover, on 3.10 and less, you may not be able to use `NotRequired`, and instead you will need to mark either all keys are required, or all keys as optional, using TypeDict's `total` kwarg.

[See PEP-655](https://peps.python.org/pep-0655) for more info.<|MERGE_RESOLUTION|>--- conflicted
+++ resolved
@@ -5,11 +5,7 @@
 The [`Component`](../../../reference/api#django_components.Component) class optionally accepts type parameters
 that allow you to specify the types of args, kwargs, slots, and data.
 
-<<<<<<< HEAD
-Use this to add type hints to your components, or to validate component inputs and outputs.
-=======
 Use this to add type hints to your components, or to validate component inputs.
->>>>>>> 637e1435
 
 ```py
 from django_components import Component
@@ -52,11 +48,7 @@
     age: int
     maybe_var: NotRequired[int] # May be ommited
 
-<<<<<<< HEAD
-# The data available to the `my_slot` scoped slot
-=======
 # The data available to the `footer` scoped slot
->>>>>>> 637e1435
 class ButtonFooterSlotData(TypedDict):
     value: int
 
@@ -186,15 +178,9 @@
 
 !!! warning
 
-<<<<<<< HEAD
-    Input validation was part of Django Components from version 0.96 to 0.134.
-
-    Since v0.135, input validation is available as a separate extension.
-=======
     Input validation was part of Django Components from version 0.96 to 0.135.
 
     Since v0.136, input validation is available as a separate extension.
->>>>>>> 637e1435
 
 To enable input validation, you need to install the [`djc-ext-pydantic`](https://github.com/django-components/djc-ext-pydantic) extension:
 
@@ -207,21 +193,12 @@
 ```py
 COMPONENTS = {
     "extensions": [
-<<<<<<< HEAD
-        "djc_ext_pydantic.PydanticExtension",
-    ],
-}
-```
-
-`djc-ext-pydantic` integrates [Pydantic](https://pydantic.dev/) for input and data validation. It uses the types defined on the component's class to validate both inputs and outputs of Django components.
-=======
         "djc_pydantic.PydanticExtension",
     ],
 }
 ```
 
 `djc-ext-pydantic` integrates [Pydantic](https://pydantic.dev/) for input and data validation. It uses the types defined on the component's class to validate inputs of Django components.
->>>>>>> 637e1435
 
 ## Usage for Python <3.11
 
