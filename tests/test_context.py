from django.template import Context, Template

from django_components import Component, register, registry, types

from .django_test_setup import setup_test_config
from .testutils import BaseTestCase, parametrize_context_behavior

setup_test_config({"autodiscover": False})


#########################
# COMPONENTS
#########################


class SimpleComponent(Component):
    template: types.django_html = """
        Variable: <strong>{{ variable }}</strong>
    """

    def get_context_data(self, variable=None):
        return {"variable": variable} if variable is not None else {}


class VariableDisplay(Component):
    template: types.django_html = """
        {% load component_tags %}
        <h1>Shadowing variable = {{ shadowing_variable }}</h1>
        <h1>Uniquely named variable = {{ unique_variable }}</h1>
    """

    def get_context_data(self, shadowing_variable=None, new_variable=None):
        context = {}
        if shadowing_variable is not None:
            context["shadowing_variable"] = shadowing_variable
        if new_variable is not None:
            context["unique_variable"] = new_variable
        return context


class IncrementerComponent(Component):
    template: types.django_html = """
        {% load component_tags %}
        <p class="incrementer">value={{ value }};calls={{ calls }}</p>
        {% slot 'content' %}{% endslot %}
    """

    def __init__(self, *args, **kwargs):
        super().__init__(*args, **kwargs)
        self.call_count = 0

    def get_context_data(self, value=0):
        value = int(value)
        if hasattr(self, "call_count"):
            self.call_count += 1
        else:
            self.call_count = 1
        return {"value": value + 1, "calls": self.call_count}


#########################
# TESTS
#########################


class ContextTests(BaseTestCase):
    class ParentComponent(Component):
        template: types.django_html = """
            {% load component_tags %}
            <div>
                <h1>Parent content</h1>
                {% component name="variable_display" shadowing_variable='override' new_variable='unique_val' %}
                {% endcomponent %}
            </div>
            <div>
                {% slot 'content' %}
                    <h2>Slot content</h2>
                    {% component name="variable_display" shadowing_variable='slot_default_override' new_variable='slot_default_unique' %}
                    {% endcomponent %}
                {% endslot %}
            </div>
        """  # noqa

        def get_context_data(self):
            return {"shadowing_variable": "NOT SHADOWED"}

    def setUp(self):
        super().setUp()
        registry.register(name="variable_display", component=VariableDisplay)
        registry.register(name="parent_component", component=self.ParentComponent)

    @parametrize_context_behavior(["django", "isolated"])
    def test_nested_component_context_shadows_parent_with_unfilled_slots_and_component_tag(
        self,
    ):
        template_str: types.django_html = """
            {% load component_tags %}
            {% component 'parent_component' %}{% endcomponent %}
        """
        template = Template(template_str)
        rendered = template.render(Context())

        self.assertInHTML("<h1 data-djc-id-a1bc43>Shadowing variable = override</h1>", rendered)
        self.assertInHTML("<h1 data-djc-id-a1bc44>Shadowing variable = slot_default_override</h1>", rendered)
        self.assertNotIn("Shadowing variable = NOT SHADOWED", rendered)

    @parametrize_context_behavior(["django", "isolated"])
    def test_nested_component_instances_have_unique_context_with_unfilled_slots_and_component_tag(
        self,
    ):
        template_str: types.django_html = """
            {% load component_tags %}
            {% component name='parent_component' %}{% endcomponent %}
        """
        template = Template(template_str)
        rendered = template.render(Context())

        self.assertInHTML("<h1 data-djc-id-a1bc43>Uniquely named variable = unique_val</h1>", rendered)
        self.assertInHTML(
            "<h1 data-djc-id-a1bc44>Uniquely named variable = slot_default_unique</h1>",
            rendered,
        )

    @parametrize_context_behavior(["django", "isolated"])
    def test_nested_component_context_shadows_parent_with_filled_slots(self):
        template_str: types.django_html = """
            {% load component_tags %}
            {% component 'parent_component' %}
                {% fill 'content' %}
                    {% component name='variable_display' shadowing_variable='shadow_from_slot' new_variable='unique_from_slot' %}
                    {% endcomponent %}
                {% endfill %}
            {% endcomponent %}
        """  # NOQA
        template = Template(template_str)
        rendered = template.render(Context())

        self.assertInHTML("<h1 data-djc-id-a1bc45>Shadowing variable = override</h1>", rendered)
        self.assertInHTML("<h1 data-djc-id-a1bc46>Shadowing variable = shadow_from_slot</h1>", rendered)
        self.assertNotIn("Shadowing variable = NOT SHADOWED", rendered)

    @parametrize_context_behavior(["django", "isolated"])
    def test_nested_component_instances_have_unique_context_with_filled_slots(self):
        template_str: types.django_html = """
            {% load component_tags %}
            {% component 'parent_component' %}
                {% fill 'content' %}
                    {% component name='variable_display' shadowing_variable='shadow_from_slot' new_variable='unique_from_slot' %}
                    {% endcomponent %}
                {% endfill %}
            {% endcomponent %}
        """  # NOQA
        template = Template(template_str)
        rendered = template.render(Context())

<<<<<<< HEAD
        self.assertInHTML('<h1 data-djc-id-a1bc45>Uniquely named variable = unique_val</h1>', rendered)
        self.assertInHTML('<h1 data-djc-id-a1bc46>Uniquely named variable = unique_from_slot</h1>', rendered)
=======
        self.assertInHTML("<h1 data-djc-id-a1bc45>Uniquely named variable = unique_val</h1>", rendered)
        self.assertInHTML("<h1 data-djc-id-a1bc46>Uniquely named variable = unique_from_slot</h1>", rendered)
>>>>>>> 5e8770c7

    @parametrize_context_behavior(["django", "isolated"])
    def test_nested_component_context_shadows_outer_context_with_unfilled_slots_and_component_tag(
        self,
    ):
        template_str: types.django_html = """
            {% load component_tags %}
            {% component name='parent_component' %}{% endcomponent %}
        """
        template = Template(template_str)
        rendered = template.render(Context({"shadowing_variable": "NOT SHADOWED"}))

        self.assertInHTML("<h1 data-djc-id-a1bc43>Shadowing variable = override</h1>", rendered)
        self.assertInHTML("<h1 data-djc-id-a1bc44>Shadowing variable = slot_default_override</h1>", rendered)
        self.assertNotIn("Shadowing variable = NOT SHADOWED", rendered)

    @parametrize_context_behavior(["django", "isolated"])
    def test_nested_component_context_shadows_outer_context_with_filled_slots(
        self,
    ):
        template_str: types.django_html = """
            {% load component_tags %}
            {% component 'parent_component' %}
                {% fill 'content' %}
                    {% component name='variable_display' shadowing_variable='shadow_from_slot' new_variable='unique_from_slot' %}
                    {% endcomponent %}
                {% endfill %}
            {% endcomponent %}
        """  # NOQA
        template = Template(template_str)
        rendered = template.render(Context({"shadowing_variable": "NOT SHADOWED"}))

        self.assertInHTML("<h1 data-djc-id-a1bc45>Shadowing variable = override</h1>", rendered)
        self.assertInHTML("<h1 data-djc-id-a1bc46>Shadowing variable = shadow_from_slot</h1>", rendered)
        self.assertNotIn("Shadowing variable = NOT SHADOWED", rendered)


class ParentArgsTests(BaseTestCase):
    class ParentComponentWithArgs(Component):
        template: types.django_html = """
            {% load component_tags %}
            <div>
                <h1>Parent content</h1>
                {% component name="variable_display" shadowing_variable=inner_parent_value new_variable='unique_val' %}
                {% endcomponent %}
            </div>
            <div>
                {% slot 'content' %}
                    <h2>Slot content</h2>
                    {% component name="variable_display" shadowing_variable='slot_default_override' new_variable=inner_parent_value %}
                    {% endcomponent %}
                {% endslot %}
            </div>
        """  # noqa

        def get_context_data(self, parent_value):
            return {"inner_parent_value": parent_value}

    def setUp(self):
        super().setUp()
        registry.register(name="incrementer", component=IncrementerComponent)
        registry.register(name="parent_with_args", component=self.ParentComponentWithArgs)
        registry.register(name="variable_display", component=VariableDisplay)

    @parametrize_context_behavior(["django", "isolated"])
    def test_parent_args_can_be_drawn_from_context(self):
        template_str: types.django_html = """
            {% load component_tags %}
            {% component 'parent_with_args' parent_value=parent_value %}
            {% endcomponent %}
        """
        template = Template(template_str)
        rendered = template.render(Context({"parent_value": "passed_in"}))

        self.assertHTMLEqual(
            rendered,
            """
            <div data-djc-id-a1bc3f>
                <h1>Parent content</h1>
                <h1 data-djc-id-a1bc43>Shadowing variable = passed_in</h1>
                <h1 data-djc-id-a1bc43>Uniquely named variable = unique_val</h1>
            </div>
            <div data-djc-id-a1bc3f>
                <h2>Slot content</h2>
                <h1 data-djc-id-a1bc44>Shadowing variable = slot_default_override</h1>
                <h1 data-djc-id-a1bc44>Uniquely named variable = passed_in</h1>
            </div>
            """,
        )

    @parametrize_context_behavior(["django", "isolated"])
    def test_parent_args_available_outside_slots(self):
        template_str: types.django_html = """
            {% load component_tags %}
            {% component 'parent_with_args' parent_value='passed_in' %}{%endcomponent %}
        """
        template = Template(template_str)
        rendered = template.render(Context())

        self.assertInHTML("<h1 data-djc-id-a1bc43>Shadowing variable = passed_in</h1>", rendered)
        self.assertInHTML("<h1 data-djc-id-a1bc44>Uniquely named variable = passed_in</h1>", rendered)
        self.assertNotIn("Shadowing variable = NOT SHADOWED", rendered)

    # NOTE: Second arg in tuple are expected values passed through components.
    @parametrize_context_behavior(
        [
            ("django", ("passed_in", "passed_in")),
            ("isolated", ("passed_in", "")),
        ]
    )
    def test_parent_args_available_in_slots(self, context_behavior_data):
        first_val, second_val = context_behavior_data

        template_str: types.django_html = """
            {% load component_tags %}
            {% component 'parent_with_args' parent_value='passed_in' %}
                {% fill 'content' %}
                    {% component name='variable_display' shadowing_variable='value_from_slot' new_variable=inner_parent_value %}
                    {% endcomponent %}
                {% endfill %}
            {% endcomponent %}
            """  # noqa: E501
        template = Template(template_str)
        rendered = template.render(Context())

        self.assertHTMLEqual(
            rendered,
            f"""
            <div data-djc-id-a1bc41>
                <h1>Parent content</h1>
                <h1 data-djc-id-a1bc45>Shadowing variable = {first_val}</h1>
                <h1 data-djc-id-a1bc45>Uniquely named variable = unique_val</h1>
            </div>
            <div data-djc-id-a1bc41>
                <h1 data-djc-id-a1bc46>Shadowing variable = value_from_slot</h1>
                <h1 data-djc-id-a1bc46>Uniquely named variable = {second_val}</h1>
            </div>
            """,
        )


class ContextCalledOnceTests(BaseTestCase):
    def setUp(self):
        super().setUp()
        registry.register(name="incrementer", component=IncrementerComponent)

    @parametrize_context_behavior(["django", "isolated"])
    def test_one_context_call_with_simple_component(self):
        template_str: types.django_html = """
            {% load component_tags %}
            {% component name='incrementer' %}{% endcomponent %}
        """
        template = Template(template_str)
        rendered = template.render(Context()).strip().replace("\n", "")
        self.assertHTMLEqual(
            rendered,
            '<p class="incrementer" data-djc-id-a1bc3f>value=1;calls=1</p>',
        )

    @parametrize_context_behavior(["django", "isolated"])
    def test_one_context_call_with_simple_component_and_arg(self):
        template_str: types.django_html = """
            {% load component_tags %}
            {% component name='incrementer' value='2' %}{% endcomponent %}
        """
        template = Template(template_str)
        rendered = template.render(Context()).strip()

        self.assertHTMLEqual(
            rendered,
            """
            <p class="incrementer" data-djc-id-a1bc3f>value=3;calls=1</p>
            """,
        )

    @parametrize_context_behavior(["django", "isolated"])
    def test_one_context_call_with_component(self):
        template_str: types.django_html = """
            {% load component_tags %}
            {% component 'incrementer' %}{% endcomponent %}
        """
        template = Template(template_str)
        rendered = template.render(Context()).strip()

        self.assertHTMLEqual(rendered, '<p class="incrementer" data-djc-id-a1bc3f>value=1;calls=1</p>')

    @parametrize_context_behavior(["django", "isolated"])
    def test_one_context_call_with_component_and_arg(self):
        template_str: types.django_html = """
            {% load component_tags %}
            {% component 'incrementer' value='3' %}{% endcomponent %}
        """
        template = Template(template_str)
        rendered = template.render(Context()).strip()

        self.assertHTMLEqual(rendered, '<p class="incrementer" data-djc-id-a1bc3f>value=4;calls=1</p>')

    @parametrize_context_behavior(["django", "isolated"])
    def test_one_context_call_with_slot(self):
        template_str: types.django_html = """
            {% load component_tags %}
            {% component 'incrementer' %}
                {% fill 'content' %}
                    <p>slot</p>
                {% endfill %}
            {% endcomponent %}
        """
        template = Template(template_str)
        rendered = template.render(Context()).strip()

        self.assertHTMLEqual(
            rendered,
            """
            <p class="incrementer" data-djc-id-a1bc40>value=1;calls=1</p>
            <p data-djc-id-a1bc40>slot</p>
            """,
            rendered,
        )

    @parametrize_context_behavior(["django", "isolated"])
    def test_one_context_call_with_slot_and_arg(self):
        template_str: types.django_html = """
            {% load component_tags %}
            {% component 'incrementer' value='3' %}
                {% fill 'content' %}
                    <p>slot</p>
                {% endfill %}
            {% endcomponent %}
        """
        template = Template(template_str)
        rendered = template.render(Context()).strip()

        self.assertHTMLEqual(
            rendered,
            """
            <p class="incrementer" data-djc-id-a1bc40>value=4;calls=1</p>
            <p data-djc-id-a1bc40>slot</p>
            """,
            rendered,
        )


class ComponentsCanAccessOuterContext(BaseTestCase):
    def setUp(self):
        super().setUp()
        registry.register(name="simple_component", component=SimpleComponent)

    # NOTE: Second arg in tuple is expected value.
    @parametrize_context_behavior(
        [
            ("django", "outer_value"),
            ("isolated", ""),
        ]
    )
    def test_simple_component_can_use_outer_context(self, context_behavior_data):
        template_str: types.django_html = """
            {% load component_tags %}
            {% component 'simple_component' %}{% endcomponent %}
        """
        template = Template(template_str)
        rendered = template.render(Context({"variable": "outer_value"}))
        self.assertHTMLEqual(
            rendered,
            f"""
            Variable: <strong data-djc-id-a1bc3f> {context_behavior_data} </strong>
            """,
        )


class IsolatedContextTests(BaseTestCase):
    def setUp(self):
        super().setUp()
        registry.register(name="simple_component", component=SimpleComponent)

    @parametrize_context_behavior(["django", "isolated"])
    def test_simple_component_can_pass_outer_context_in_args(self):
        template_str: types.django_html = """
            {% load component_tags %}
            {% component 'simple_component' variable only %}{% endcomponent %}
        """
        template = Template(template_str)
        rendered = template.render(Context({"variable": "outer_value"})).strip()
        self.assertIn("outer_value", rendered, rendered)

    @parametrize_context_behavior(["django", "isolated"])
    def test_simple_component_cannot_use_outer_context(self):
        template_str: types.django_html = """
            {% load component_tags %}
            {% component 'simple_component' only %}{% endcomponent %}
        """
        template = Template(template_str)
        rendered = template.render(Context({"variable": "outer_value"})).strip()
        self.assertNotIn("outer_value", rendered, rendered)


class IsolatedContextSettingTests(BaseTestCase):
    def setUp(self):
        super().setUp()
        registry.register(name="simple_component", component=SimpleComponent)

    @parametrize_context_behavior(["isolated"])
    def test_component_tag_includes_variable_with_isolated_context_from_settings(
        self,
    ):
        template_str: types.django_html = """
            {% load component_tags %}
            {% component 'simple_component' variable %}{% endcomponent %}
        """
        template = Template(template_str)
        rendered = template.render(Context({"variable": "outer_value"}))
        self.assertIn("outer_value", rendered, rendered)

    @parametrize_context_behavior(["isolated"])
    def test_component_tag_excludes_variable_with_isolated_context_from_settings(
        self,
    ):
        template_str: types.django_html = """
            {% load component_tags %}
            {% component 'simple_component' %}{% endcomponent %}
        """
        template = Template(template_str)
        rendered = template.render(Context({"variable": "outer_value"}))
        self.assertNotIn("outer_value", rendered, rendered)

    @parametrize_context_behavior(["isolated"])
    def test_component_includes_variable_with_isolated_context_from_settings(
        self,
    ):
        template_str: types.django_html = """
            {% load component_tags %}
            {% component 'simple_component' variable %}
            {% endcomponent %}
        """
        template = Template(template_str)
        rendered = template.render(Context({"variable": "outer_value"}))
        self.assertIn("outer_value", rendered, rendered)

    @parametrize_context_behavior(["isolated"])
    def test_component_excludes_variable_with_isolated_context_from_settings(
        self,
    ):
        template_str: types.django_html = """
            {% load component_tags %}
            {% component 'simple_component' %}
            {% endcomponent %}
        """
        template = Template(template_str)
        rendered = template.render(Context({"variable": "outer_value"}))
        self.assertNotIn("outer_value", rendered, rendered)


class OuterContextPropertyTests(BaseTestCase):
    class OuterContextComponent(Component):
        template: types.django_html = """
            Variable: <strong>{{ variable }}</strong>
        """

        def get_context_data(self):
            return self.outer_context.flatten()

    def setUp(self):
        super().setUp()
        registry.register(name="outer_context_component", component=self.OuterContextComponent)

    @parametrize_context_behavior(["django", "isolated"])
    def test_outer_context_property_with_component(self):
        template_str: types.django_html = """
            {% load component_tags %}
            {% component 'outer_context_component' only %}{% endcomponent %}
        """
        template = Template(template_str)
        rendered = template.render(Context({"variable": "outer_value"})).strip()
        self.assertIn("outer_value", rendered, rendered)


class ContextVarsIsFilledTests(BaseTestCase):
    class IsFilledVarsComponent(Component):
        template: types.django_html = """
            {% load component_tags %}
            <div class="frontmatter-component">
                {% slot "title" default / %}
                {% slot "my-title" / %}
                {% slot "my-title-1" / %}
                {% slot "my-title-2" / %}
                {% slot "escape this: #$%^*()" / %}

                title: {{ component_vars.is_filled.title }}
                my_title: {{ component_vars.is_filled.my_title }}
                my_title_1: {{ component_vars.is_filled.my_title_1 }}
                my_title_2: {{ component_vars.is_filled.my_title_2 }}
                escape_this_________: {{ component_vars.is_filled.escape_this_________ }}
            </div>
        """

    class ComponentWithConditionalSlots(Component):
        template: types.django_html = """
            {# Example from django-components/issues/98 #}
            {% load component_tags %}
            <div class="frontmatter-component">
                <div class="title">{% slot "title" %}Title{% endslot %}</div>
                {% if component_vars.is_filled.subtitle %}
                    <div class="subtitle">
                        {% slot "subtitle" %}Optional subtitle
                        {% endslot %}
                    </div>
                {% endif %}
            </div>
        """

    class ComponentWithComplexConditionalSlots(Component):
        template: types.django_html = """
            {# Example from django-components/issues/98 #}
            {% load component_tags %}
            <div class="frontmatter-component">
                <div class="title">{% slot "title" %}Title{% endslot %}</div>
                {% if component_vars.is_filled.subtitle %}
                    <div class="subtitle">{% slot "subtitle" %}Optional subtitle{% endslot %}</div>
                {% elif component_vars.is_filled.alt_subtitle %}
                    <div class="subtitle">{% slot "alt_subtitle" %}Why would you want this?{% endslot %}</div>
                {% else %}
                <div class="warning">Nothing filled!</div>
                {% endif %}
            </div>
        """

    def setUp(self) -> None:
        super().setUp()
        registry.register("conditional_slots", self.ComponentWithConditionalSlots)
        registry.register(
            "complex_conditional_slots",
            self.ComponentWithComplexConditionalSlots,
        )

    @parametrize_context_behavior(["django", "isolated"])
    def test_is_filled_vars(self):
        registry.register("is_filled_vars", self.IsFilledVarsComponent)

        template: types.django_html = """
            {% load component_tags %}
            {% component "is_filled_vars" %}
                {% fill "title" / %}
                {% fill "my-title-2" / %}
                {% fill "escape this: #$%^*()" / %}
            {% endcomponent %}
        """

        rendered = Template(template).render(Context())

        expected = """
            <div class="frontmatter-component" data-djc-id-a1bc42>
                title: True
                my_title: False
                my_title_1: False
                my_title_2: True
                escape_this_________: True
            </div>
        """
        self.assertHTMLEqual(rendered, expected)

    @parametrize_context_behavior(["django", "isolated"])
    def test_is_filled_vars_default(self):
        registry.register("is_filled_vars", self.IsFilledVarsComponent)

        template: types.django_html = """
            {% load component_tags %}
            {% component "is_filled_vars" %}
                bla bla
            {% endcomponent %}
        """
        rendered = Template(template).render(Context())
        expected = """
            <div class="frontmatter-component" data-djc-id-a1bc3f>
                bla bla
                title: False
                my_title: False
                my_title_1: False
                my_title_2: False
                escape_this_________: False
            </div>
        """
        self.assertHTMLEqual(rendered, expected)

    @parametrize_context_behavior(["django", "isolated"])
    def test_simple_component_with_conditional_slot(self):
        template: types.django_html = """
            {% load component_tags %}
            {% component "conditional_slots" %}{% endcomponent %}
        """
        expected = """
            <div class="frontmatter-component" data-djc-id-a1bc3f>
            <div class="title">
            Title
            </div>
            </div>
        """
        rendered = Template(template).render(Context({}))
        self.assertHTMLEqual(rendered, expected)

    @parametrize_context_behavior(["django", "isolated"])
    def test_component_with_filled_conditional_slot(self):
        template: types.django_html = """
            {% load component_tags %}
            {% component "conditional_slots" %}
                {% fill "subtitle" %} My subtitle {% endfill %}
            {% endcomponent %}
        """
        expected = """
            <div class="frontmatter-component" data-djc-id-a1bc40>
                <div class="title">
                    Title
                </div>
                <div class="subtitle">
                    My subtitle
                </div>
            </div>
        """
        rendered = Template(template).render(Context({}))
        self.assertHTMLEqual(rendered, expected)

    @parametrize_context_behavior(["django", "isolated"])
    def test_elif_of_complex_conditional_slots(self):
        template: types.django_html = """
            {% load component_tags %}
            {% component "complex_conditional_slots" %}
                {% fill "alt_subtitle" %} A different subtitle {% endfill %}
            {% endcomponent %}
        """
        expected = """
           <div class="frontmatter-component" data-djc-id-a1bc40>
             <div class="title">
                Title
             </div>
             <div class="subtitle">
                A different subtitle
             </div>
           </div>
        """
        rendered = Template(template).render(Context({}))
        self.assertHTMLEqual(rendered, expected)

    @parametrize_context_behavior(["django", "isolated"])
    def test_else_of_complex_conditional_slots(self):
        template: types.django_html = """
           {% load component_tags %}
           {% component "complex_conditional_slots" %}
           {% endcomponent %}
        """
        expected = """
           <div class="frontmatter-component" data-djc-id-a1bc3f>
             <div class="title">
             Title
             </div>
            <div class="warning">Nothing filled!</div>
           </div>
        """
        rendered = Template(template).render(Context({}))
        self.assertHTMLEqual(rendered, expected)

    @parametrize_context_behavior(["django", "isolated"])
    def test_component_with_negated_conditional_slot(self):
        @register("negated_conditional_slot")
        class ComponentWithNegatedConditionalSlot(Component):
            template: types.django_html = """
                {# Example from django-components/issues/98 #}
                {% load component_tags %}
                <div class="frontmatter-component">
                    <div class="title">{% slot "title" %}Title{% endslot %}</div>
                    {% if not component_vars.is_filled.subtitle %}
                    <div class="warning">Subtitle not filled!</div>
                    {% else %}
                        <div class="subtitle">{% slot "alt_subtitle" %}Why would you want this?{% endslot %}</div>
                    {% endif %}
                </div>
            """

        template: types.django_html = """
            {% load component_tags %}
            {% component "negated_conditional_slot" %}
                {# Whoops! Forgot to fill a slot! #}
            {% endcomponent %}
        """
        expected = """
            <div class="frontmatter-component" data-djc-id-a1bc3f>
                <div class="title">
                Title
                </div>
                <div class="warning">Subtitle not filled!</div>
            </div>
        """
        rendered = Template(template).render(Context({}))
        self.assertHTMLEqual(rendered, expected)

    @parametrize_context_behavior(["django", "isolated"])
    def test_is_filled_vars_in_hooks(self):
        captured_before = None
        captured_after = None

        @register("is_filled_vars")
        class IsFilledVarsComponent(self.IsFilledVarsComponent):  # type: ignore[name-defined]
            def on_render_before(self, context: Context, template: Template) -> None:
                nonlocal captured_before
                captured_before = self.is_filled.copy()

            def on_render_after(self, context: Context, template: Template, content: str) -> None:
                nonlocal captured_after
                captured_after = self.is_filled.copy()

        template: types.django_html = """
            {% load component_tags %}
            {% component "is_filled_vars" %}
                bla bla
            {% endcomponent %}
        """
        Template(template).render(Context())

        expected = {"default": True}
        self.assertEqual(captured_before, expected)
        self.assertEqual(captured_after, expected)<|MERGE_RESOLUTION|>--- conflicted
+++ resolved
@@ -153,13 +153,8 @@
         template = Template(template_str)
         rendered = template.render(Context())
 
-<<<<<<< HEAD
-        self.assertInHTML('<h1 data-djc-id-a1bc45>Uniquely named variable = unique_val</h1>', rendered)
-        self.assertInHTML('<h1 data-djc-id-a1bc46>Uniquely named variable = unique_from_slot</h1>', rendered)
-=======
         self.assertInHTML("<h1 data-djc-id-a1bc45>Uniquely named variable = unique_val</h1>", rendered)
         self.assertInHTML("<h1 data-djc-id-a1bc46>Uniquely named variable = unique_from_slot</h1>", rendered)
->>>>>>> 5e8770c7
 
     @parametrize_context_behavior(["django", "isolated"])
     def test_nested_component_context_shadows_outer_context_with_unfilled_slots_and_component_tag(
