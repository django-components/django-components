"""
These tests check the public API side of managing dependencies - We check
if calling `Component.render()` or `render_dependencies()` behave as expected.

For checking the OUTPUT of the dependencies, see `test_dependency_rendering.py`.
"""

from unittest.mock import Mock

from django.http import HttpResponseNotModified
from django.template import Context, Template

from django_components import Component, registry, render_dependencies, types
from django_components.components.dynamic import DynamicComponent
from django_components.middleware import ComponentDependencyMiddleware
from django_components.util.html import SoupNode

from .django_test_setup import setup_test_config
from .testutils import BaseTestCase, create_and_process_template_response

setup_test_config({"autodiscover": False})


class SimpleComponent(Component):
    template: types.django_html = """
        Variable: <strong>{{ variable }}</strong>
    """

    css: types.css = """
        .xyz {
            color: red;
        }
    """

    js: types.js = """
        console.log("xyz");
    """

    def get_context_data(self, variable, variable2="default"):
        return {
            "variable": variable,
            "variable2": variable2,
        }

    class Media:
        css = "style.css"
        js = "script.js"


class RenderDependenciesTests(BaseTestCase):
    def test_standalone_render_dependencies(self):
        registry.register(name="test", component=SimpleComponent)

        template_str: types.django_html = """
            {% load component_tags %}
            {% component_js_dependencies %}
            {% component_css_dependencies %}
            {% component 'test' variable='foo' / %}
        """
        template = Template(template_str)
        rendered_raw = template.render(Context({}))

        # Placeholders
        self.assertEqual(rendered_raw.count('<link name="CSS_PLACEHOLDER">'), 1)
        self.assertEqual(rendered_raw.count('<script name="JS_PLACEHOLDER"></script>'), 1)

        self.assertEqual(rendered_raw.count("<script"), 1)
        self.assertEqual(rendered_raw.count("<style"), 0)
        self.assertEqual(rendered_raw.count("<link"), 1)
        self.assertEqual(rendered_raw.count("_RENDERED"), 1)

        rendered = render_dependencies(rendered_raw)

        # Dependency manager script
        self.assertInHTML('<script src="django_components/django_components.min.js"></script>', rendered, count=1)

        self.assertInHTML("<style>.xyz { color: red; }</style>", rendered, count=1)  # Inlined CSS
        self.assertInHTML('<script>console.log("xyz");</script>', rendered, count=1)  # Inlined JS

        self.assertInHTML('<link href="style.css" media="all" rel="stylesheet">', rendered, count=1)  # Media.css

    def test_middleware_renders_dependencies(self):
        registry.register(name="test", component=SimpleComponent)

        template_str: types.django_html = """
            {% load component_tags %}
            {% component_js_dependencies %}
            {% component_css_dependencies %}
            {% component 'test' variable='foo' / %}
        """
        template = Template(template_str)
        rendered = create_and_process_template_response(template, use_middleware=True)

        # Dependency manager script
        self.assertInHTML('<script src="django_components/django_components.min.js"></script>', rendered, count=1)

        self.assertInHTML("<style>.xyz { color: red; }</style>", rendered, count=1)  # Inlined CSS
        self.assertInHTML('<script>console.log("xyz");</script>', rendered, count=1)  # Inlined JS

        self.assertInHTML('<link href="style.css" media="all" rel="stylesheet">', rendered, count=1)  # Media.css
        self.assertEqual(rendered.count("<link"), 1)
        self.assertEqual(rendered.count("<style"), 1)

    def test_component_render_renders_dependencies(self):
        class SimpleComponentWithDeps(SimpleComponent):
            template: types.django_html = (
                """
                    {% load component_tags %}
                    {% component_js_dependencies %}
                    {% component_css_dependencies %}
                """
                + SimpleComponent.template
            )

        registry.register(name="test", component=SimpleComponentWithDeps)

        rendered = SimpleComponentWithDeps.render(
            kwargs={"variable": "foo"},
        )

        # Dependency manager script
        self.assertInHTML('<script src="django_components/django_components.min.js"></script>', rendered, count=1)

        self.assertInHTML("<style>.xyz { color: red; }</style>", rendered, count=1)  # Inlined CSS
        self.assertInHTML('<script>console.log("xyz");</script>', rendered, count=1)  # Inlined JS

        self.assertInHTML('<link href="style.css" media="all" rel="stylesheet">', rendered, count=1)  # Media.css
        self.assertEqual(rendered.count("<link"), 1)
        self.assertEqual(rendered.count("<style"), 1)

    def test_component_render_renders_dependencies_opt_out(self):
        class SimpleComponentWithDeps(SimpleComponent):
            template: types.django_html = (
                """
                    {% load component_tags %}
                    {% component_js_dependencies %}
                    {% component_css_dependencies %}
                """
                + SimpleComponent.template
            )

        registry.register(name="test", component=SimpleComponentWithDeps)

        rendered_raw = SimpleComponentWithDeps.render(
            kwargs={"variable": "foo"},
            render_dependencies=False,
        )

        self.assertEqual(rendered_raw.count("<script"), 1)
        self.assertEqual(rendered_raw.count("<style"), 0)
        self.assertEqual(rendered_raw.count("<link"), 1)
        self.assertEqual(rendered_raw.count("_RENDERED"), 1)

        # Dependency manager script
        self.assertInHTML('<script src="django_components/django_components.min.js"></script>', rendered_raw, count=0)

        self.assertInHTML("<style>.xyz { color: red; }</style>", rendered_raw, count=0)  # Inlined CSS
        self.assertInHTML('<link href="style.css" media="all" rel="stylesheet">', rendered_raw, count=0)  # Media.css

        self.assertInHTML(
            '<script>console.log("xyz");</script>',
            rendered_raw,
            count=0,
        )  # Inlined JS

    def test_component_render_to_response_renders_dependencies(self):
        class SimpleComponentWithDeps(SimpleComponent):
            template: types.django_html = (
                """
                    {% load component_tags %}
                    {% component_js_dependencies %}
                    {% component_css_dependencies %}
                """
                + SimpleComponent.template
            )

        registry.register(name="test", component=SimpleComponentWithDeps)

        response = SimpleComponentWithDeps.render_to_response(
            kwargs={"variable": "foo"},
        )
        rendered = response.content.decode()

        # Dependency manager script
        self.assertInHTML('<script src="django_components/django_components.min.js"></script>', rendered, count=1)

        self.assertInHTML("<style>.xyz { color: red; }</style>", rendered, count=1)  # Inlined CSS
        self.assertInHTML('<script>console.log("xyz");</script>', rendered, count=1)  # Inlined JS

        self.assertEqual(rendered.count('<link href="style.css" media="all" rel="stylesheet">'), 1)  # Media.css
        self.assertEqual(rendered.count("<link"), 1)
        self.assertEqual(rendered.count("<style"), 1)

    def test_inserts_styles_and_script_to_default_places_if_not_overriden(self):
        registry.register(name="test", component=SimpleComponent)

        template_str: types.django_html = """
            {% load component_tags %}
            <!DOCTYPE html>
            <html>
                <head></head>
                <body>
                    {% component "test" variable="foo" / %}
                </body>
            </html>
        """
        rendered_raw = Template(template_str).render(Context({}))
        rendered = render_dependencies(rendered_raw)

        self.assertEqual(rendered.count("<script"), 4)
        self.assertEqual(rendered.count("<style"), 1)
        self.assertEqual(rendered.count("<link"), 1)
        self.assertEqual(rendered.count("_RENDERED"), 0)

        self.assertInHTML(
            """
            <head>
                <style>.xyz { color: red; }</style>
                <link href="style.css" media="all" rel="stylesheet">
            </head>
            """,
            rendered,
            count=1,
        )

        # Nodes: [Doctype, whitespace, <html>]
        nodes = SoupNode.from_fragment(rendered.strip())
        rendered_body = nodes[2].find_tag("body").to_html()  # type: ignore[union-attr]

        self.assertInHTML(
            """<script src="django_components/django_components.min.js">""",
            rendered_body,
            count=1,
        )
        self.assertInHTML(
            '<script>console.log("xyz");</script>',
            rendered_body,
            count=1,
        )

    def test_does_not_insert_styles_and_script_to_default_places_if_overriden(self):
        registry.register(name="test", component=SimpleComponent)

        template_str: types.django_html = """
            {% load component_tags %}
            <!DOCTYPE html>
            <html>
                <head>
                    {% component_js_dependencies %}
                </head>
                <body>
                    {% component "test" variable="foo" / %}
                    {% component_css_dependencies %}
                </body>
            </html>
        """
        rendered_raw = Template(template_str).render(Context({}))
        rendered = render_dependencies(rendered_raw)

        self.assertEqual(rendered.count("<script"), 4)
        self.assertEqual(rendered.count("<style"), 1)
        self.assertEqual(rendered.count("<link"), 1)
        self.assertEqual(rendered.count("_RENDERED"), 0)

        self.assertInHTML(
            """
            <body>
                Variable: <strong data-djc-id-a1bc41>foo</strong>

                <style>.xyz { color: red; }</style>
                <link href="style.css" media="all" rel="stylesheet">
            </body>
            """,
            rendered,
            count=1,
        )

        # Nodes: [Doctype, whitespace, <html>]
        nodes = SoupNode.from_fragment(rendered.strip())
        rendered_head = nodes[2].find_tag("head").to_html()  # type: ignore[union-attr]

        self.assertInHTML(
            """<script src="django_components/django_components.min.js">""",
            rendered_head,
            count=1,
        )
        self.assertInHTML(
            '<script>console.log("xyz");</script>',
            rendered_head,
            count=1,
        )

    # NOTE: Some HTML parser libraries like selectolax or lxml try to "correct" the given HTML.
    #       We want to avoid this behavior, so user gets the exact same HTML back.
    def test_does_not_try_to_add_close_tags(self):
        registry.register(name="test", component=SimpleComponent)

        template_str: types.django_html = """
            <thead>
        """

        rendered_raw = Template(template_str).render(Context({"formset": [1]}))
        rendered = render_dependencies(rendered_raw, type="fragment")

        self.assertHTMLEqual(rendered, "<thead>")

    def test_does_not_modify_html_when_no_component_used(self):
        registry.register(name="test", component=SimpleComponent)

        template_str: types.django_html = """
            <table class="table-auto border-collapse divide-y divide-x divide-slate-300 w-full">
                <!-- Table head -->
                <thead>
                    <tr class="py-0 my-0 h-7">
                        <!-- Empty row -->
                        <th class="min-w-12">#</th>
                    </tr>
                </thead>
                <!-- Table body -->
                <tbody id="items" class="divide-y divide-slate-300">
                    {% for form in formset %}
                        {% with row_number=forloop.counter %}
                            <tr class=" hover:bg-gray-200 py-0 {% cycle 'bg-white' 'bg-gray-50' %} divide-x "
                                aria-rowindex="{{ row_number }}">
                                <!-- row num -->
                                <td class="whitespace-nowrap w-fit text-center px-4 w-px"
                                    aria-colindex="1">
                                    {{ row_number }}
                                </td>
                            </tr>
                        {% endwith %}
                    {% endfor %}
                </tbody>
            </table>
        """

        rendered_raw = Template(template_str).render(Context({"formset": [1]}))
        rendered = render_dependencies(rendered_raw, type="fragment")

        expected = """
            <table class="table-auto border-collapse divide-y divide-x divide-slate-300 w-full">
                <!-- Table head -->
                <thead>
                    <tr class="py-0 my-0 h-7">
                        <!-- Empty row -->
                        <th class="min-w-12">#</th>
                    </tr>
                </thead>
                <!-- Table body -->
                <tbody id="items" class="divide-y divide-slate-300">
                    <tr class=" hover:bg-gray-200 py-0 bg-white divide-x "
                        aria-rowindex="1">
                        <!-- row num -->
                        <td class="whitespace-nowrap w-fit text-center px-4 w-px"
                            aria-colindex="1">
                            1
                        </td>
                    </tr>
                </tbody>
            </table>
        """

        self.assertHTMLEqual(expected, rendered)

    # Explanation: The component is used in the template, but the template doesn't use
    # {% component_js_dependencies %} or {% component_css_dependencies %} tags,
    # nor defines a `<head>` or `<body>` tag. In which case, the dependencies are not rendered.
    def test_does_not_modify_html_when_component_used_but_nowhere_to_insert(self):
        registry.register(name="test", component=SimpleComponent)

        template_str: types.django_html = """
            {% load component_tags %}
            <table class="table-auto border-collapse divide-y divide-x divide-slate-300 w-full">
                <!-- Table head -->
                <thead>
                    <tr class="py-0 my-0 h-7">
                        <!-- Empty row -->
                        <th class="min-w-12">#</th>
                    </tr>
                </thead>
                <!-- Table body -->
                <tbody id="items" class="divide-y divide-slate-300">
                    {% for form in formset %}
                        {% with row_number=forloop.counter %}
                            <tr class=" hover:bg-gray-200 py-0 {% cycle 'bg-white' 'bg-gray-50' %} divide-x "
                                aria-rowindex="{{ row_number }}">
                                <!-- row num -->
                                <td class="whitespace-nowrap w-fit text-center px-4 w-px"
                                    aria-colindex="1">
                                    {{ row_number }}
                                    {% component "test" variable="hi" / %}
                                </td>
                            </tr>
                        {% endwith %}
                    {% endfor %}
                </tbody>
            </table>
        """

        rendered_raw = Template(template_str).render(Context({"formset": [1]}))
        rendered = render_dependencies(rendered_raw, type="fragment")

        # Base64 encodings:
        # `PGxpbmsgaHJlZj0ic3R5bGUuY3NzIiBtZWRpYT0iYWxsIiByZWw9InN0eWxlc2hlZXQiPg==` -> `<link href="style.css" media="all" rel="stylesheet">`  # noqa: E501
        # `PGxpbmsgaHJlZj0iL2NvbXBvbmVudHMvY2FjaGUvU2ltcGxlQ29tcG9uZW50XzMxMTA5Ny5jc3MiIG1lZGlhPSJhbGwiIHJlbD0ic3R5bGVzaGVldCI+` -> `<link href="/components/cache/SimpleComponent_311097.css" media="all" rel="stylesheet">`  # noqa: E501
        # `PHNjcmlwdCBzcmM9InNjcmlwdC5qcyI+PC9zY3JpcHQ+` -> `<script src="script.js"></script>`
        # `PHNjcmlwdCBzcmM9Ii9jb21wb25lbnRzL2NhY2hlL1NpbXBsZUNvbXBvbmVudF8zMTEwOTcuanMiPjwvc2NyaXB0Pg==` -> `<script src="/components/cache/SimpleComponent_311097.js"></script>`  # noqa: E501
        expected = """
            <table class="table-auto border-collapse divide-y divide-x divide-slate-300 w-full">
                <!-- Table head -->
                <thead>
                    <tr class="py-0 my-0 h-7">
                        <!-- Empty row -->
                        <th class="min-w-12">#</th>
                    </tr>
                </thead>
                <!-- Table body -->
                <tbody id="items" class="divide-y divide-slate-300">
                    <tr class=" hover:bg-gray-200 py-0 bg-white divide-x "
                        aria-rowindex="1">
                        <!-- row num -->
                        <td class="whitespace-nowrap w-fit text-center px-4 w-px"
                            aria-colindex="1">
                            1
                            Variable: <strong data-djc-id-a1bc3f>hi</strong>
                        </td>
                    </tr>
                </tbody>
            </table>
            <script type="application/json" data-djc>
                {"loadedCssUrls": [],
                "loadedJsUrls": [],
                "toLoadCssTags": ["PGxpbmsgaHJlZj0ic3R5bGUuY3NzIiBtZWRpYT0iYWxsIiByZWw9InN0eWxlc2hlZXQiPg==",
                    "PGxpbmsgaHJlZj0iL2NvbXBvbmVudHMvY2FjaGUvU2ltcGxlQ29tcG9uZW50XzMxMTA5Ny5jc3MiIG1lZGlhPSJhbGwiIHJlbD0ic3R5bGVzaGVldCI+"],
                "toLoadJsTags": ["PHNjcmlwdCBzcmM9InNjcmlwdC5qcyI+PC9zY3JpcHQ+",
                "PHNjcmlwdCBzcmM9Ii9jb21wb25lbnRzL2NhY2hlL1NpbXBsZUNvbXBvbmVudF8zMTEwOTcuanMiPjwvc2NyaXB0Pg=="]}
            </script>
        """  # noqa: E501

        self.assertHTMLEqual(expected, rendered)

    def test_raises_if_script_end_tag_inside_component_js(self):
        class ComponentWithScript(SimpleComponent):
            js: types.js = """
                console.log("</script  >");
            """

        registry.register(name="test", component=ComponentWithScript)

        with self.assertRaisesMessage(
            RuntimeError,
            "Content of `Component.js` for component 'ComponentWithScript' contains '</script>' end tag.",
        ):
            ComponentWithScript.render(kwargs={"variable": "foo"})

    def test_raises_if_script_end_tag_inside_component_css(self):
        class ComponentWithScript(SimpleComponent):
            css: types.css = """
                /* </style  > */
                .xyz {
                    color: red;
                }
            """

        registry.register(name="test", component=ComponentWithScript)

        with self.assertRaisesMessage(
            RuntimeError,
            "Content of `Component.css` for component 'ComponentWithScript' contains '</style>' end tag.",
        ):
            ComponentWithScript.render(kwargs={"variable": "foo"})


class MiddlewareTests(BaseTestCase):
    def test_middleware_response_without_content_type(self):
        response = HttpResponseNotModified()
        middleware = ComponentDependencyMiddleware(get_response=lambda _: response)
        request = Mock()
        self.assertEqual(response, middleware(request=request))

    def test_middleware_response_with_components_with_slash_dash_and_underscore(self):
        registry.register("dynamic", DynamicComponent)
        registry.register("test-component", component=SimpleComponent)
        registry.register("test/component", component=SimpleComponent)
        registry.register("test_component", component=SimpleComponent)

        template_str: types.django_html = """
            {% load component_tags %}
            {% component_css_dependencies %}
            {% component_js_dependencies %}
            {% component "dynamic" is=component_name variable='value' / %}
        """
        template = Template(template_str)

        def assert_dependencies(content: str):
            # Dependency manager script (empty)
            self.assertInHTML('<script src="django_components/django_components.min.js"></script>', content, count=1)

            # Inlined JS
            self.assertInHTML('<script>console.log("xyz");</script>', content, count=1)
            # Inlined CSS
            self.assertInHTML("<style>.xyz { color: red; }</style>", content, count=1)
            # Media.css
            self.assertInHTML('<link href="style.css" media="all" rel="stylesheet">', content, count=1)

        rendered1 = create_and_process_template_response(
            template,
            context=Context({"component_name": "test-component"}),
        )

        assert_dependencies(rendered1)
        self.assertEqual(
<<<<<<< HEAD
            rendered1.count('Variable: <strong data-djc-id-a1bc41 data-djc-id-a1bc42>value</strong>'),
=======
            rendered1.count("Variable: <strong data-djc-id-a1bc41 data-djc-id-a1bc42>value</strong>"),
>>>>>>> 5e8770c7
            1,
        )

        rendered2 = create_and_process_template_response(
            template,
            context=Context({"component_name": "test-component"}),
        )
        assert_dependencies(rendered2)
        self.assertEqual(
<<<<<<< HEAD
            rendered2.count('Variable: <strong data-djc-id-a1bc43 data-djc-id-a1bc44>value</strong>'),
=======
            rendered2.count("Variable: <strong data-djc-id-a1bc43 data-djc-id-a1bc44>value</strong>"),
>>>>>>> 5e8770c7
            1,
        )

        rendered3 = create_and_process_template_response(
            template,
            context=Context({"component_name": "test_component"}),
        )

        assert_dependencies(rendered3)
        self.assertEqual(
<<<<<<< HEAD
            rendered3.count('Variable: <strong data-djc-id-a1bc45 data-djc-id-a1bc46>value</strong>'),
=======
            rendered3.count("Variable: <strong data-djc-id-a1bc45 data-djc-id-a1bc46>value</strong>"),
>>>>>>> 5e8770c7
            1,
        )<|MERGE_RESOLUTION|>--- conflicted
+++ resolved
@@ -510,11 +510,7 @@
 
         assert_dependencies(rendered1)
         self.assertEqual(
-<<<<<<< HEAD
-            rendered1.count('Variable: <strong data-djc-id-a1bc41 data-djc-id-a1bc42>value</strong>'),
-=======
             rendered1.count("Variable: <strong data-djc-id-a1bc41 data-djc-id-a1bc42>value</strong>"),
->>>>>>> 5e8770c7
             1,
         )
 
@@ -524,11 +520,7 @@
         )
         assert_dependencies(rendered2)
         self.assertEqual(
-<<<<<<< HEAD
-            rendered2.count('Variable: <strong data-djc-id-a1bc43 data-djc-id-a1bc44>value</strong>'),
-=======
             rendered2.count("Variable: <strong data-djc-id-a1bc43 data-djc-id-a1bc44>value</strong>"),
->>>>>>> 5e8770c7
             1,
         )
 
@@ -539,10 +531,6 @@
 
         assert_dependencies(rendered3)
         self.assertEqual(
-<<<<<<< HEAD
-            rendered3.count('Variable: <strong data-djc-id-a1bc45 data-djc-id-a1bc46>value</strong>'),
-=======
             rendered3.count("Variable: <strong data-djc-id-a1bc45 data-djc-id-a1bc46>value</strong>"),
->>>>>>> 5e8770c7
             1,
         )