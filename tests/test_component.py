--- conflicted
+++ resolved
@@ -1888,11 +1888,7 @@
                         if template is None:
                             yield None
                         else:
-<<<<<<< HEAD
-                            html, error = yield template.render(context)
-=======
                             _html, _error = yield template.render(context)
->>>>>>> 6fb46d20
                         return None  # noqa: PLR1711
 
             elif action == "no_return":
