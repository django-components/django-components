--- conflicted
+++ resolved
@@ -16,11 +16,7 @@
 from django.urls import path
 from pytest_django.asserts import assertHTMLEqual, assertInHTML
 
-<<<<<<< HEAD
-from django_components import Component, ComponentView, all_components, register, types
-=======
 from django_components import Component, ComponentView, all_components, get_component_by_class_id, register, types
->>>>>>> bb5de86b
 from django_components.slots import SlotRef
 from django_components.urls import urlpatterns as dc_urlpatterns
 
@@ -364,12 +360,9 @@
         class SimpleComponent(Component):
             pass
 
-<<<<<<< HEAD
-=======
         assert get_component_by_class_id(SimpleComponent.class_id) == SimpleComponent
 
 
->>>>>>> bb5de86b
 @djc_test
 class TestComponentRender:
     @djc_test(parametrize=PARAMETRIZE_CONTEXT_BEHAVIOR)
