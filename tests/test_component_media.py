--- conflicted
+++ resolved
@@ -768,11 +768,7 @@
             del sys.modules["tests.components.relative_file.relative_file"]
 
         # Fix the paths, since the "components" dir is nested
-<<<<<<< HEAD
         with autodiscover_with_cleanup(map_module=lambda p: f"tests.{p}"):
-            component.registry.unregister("relative_file_pathobj_component")
-=======
-        with autodiscover_with_cleanup(map_import_paths=lambda p: f"tests.{p}"):
             # Make sure that only relevant components are registered:
             comps_to_remove = [
                 comp_name
@@ -781,7 +777,6 @@
             ]
             for comp_name in comps_to_remove:
                 component.registry.unregister(comp_name)
->>>>>>> cd3dd2ff
 
             template_str: types.django_html = """
                 {% load component_tags %}{% component_dependencies %}
