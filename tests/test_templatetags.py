"""Catch-all for tests that use template tags and don't fit other files"""

from typing import Callable

from django.template import Context, Template

from django_components import Component, register, registry, types

from .django_test_setup import setup_test_config
from .testutils import BaseTestCase, parametrize_context_behavior

setup_test_config({"autodiscover": False})


class SlottedComponent(Component):
    template_name = "slotted_template.html"


#######################
# TESTS
#######################


class TemplateInstrumentationTest(BaseTestCase):
    saved_render_method: Callable  # Assigned during setup.

    def tearDown(self):
        super().tearDown()
        Template._render = self.saved_render_method

    def setUp(self):
        """Emulate Django test instrumentation for TestCase (see setup_test_environment)"""
        super().setUp()

        from django.test.utils import instrumented_test_render

        self.saved_render_method = Template._render
        Template._render = instrumented_test_render

        registry.clear()
        registry.register("test_component", SlottedComponent)

        @register("inner_component")
        class SimpleComponent(Component):
            template_name = "simple_template.html"

            def get_context_data(self, variable, variable2="default"):
                return {
                    "variable": variable,
                    "variable2": variable2,
                }

            class Media:
                css = "style.css"
                js = "script.js"

    def templates_used_to_render(self, subject_template, render_context=None):
        """Emulate django.test.client.Client (see request method)."""
        from django.test.signals import template_rendered

        templates_used = []

        def receive_template_signal(sender, template, context, **_kwargs):
            templates_used.append(template.name)

        template_rendered.connect(receive_template_signal, dispatch_uid="test_method")
        subject_template.render(render_context or Context({}))
        template_rendered.disconnect(dispatch_uid="test_method")
        return templates_used

    @parametrize_context_behavior(["django", "isolated"])
    def test_template_shown_as_used(self):
        template_str: types.django_html = """
            {% load component_tags %}
            {% component 'test_component' %}{% endcomponent %}
        """
        template = Template(template_str, name="root")
        templates_used = self.templates_used_to_render(template)
        self.assertIn("slotted_template.html", templates_used)

    @parametrize_context_behavior(["django", "isolated"])
    def test_nested_component_templates_all_shown_as_used(self):
        template_str: types.django_html = """
            {% load component_tags %}
            {% component 'test_component' %}
              {% fill "header" %}
                {% component 'inner_component' variable='foo' %}{% endcomponent %}
              {% endfill %}
            {% endcomponent %}
        """
        template = Template(template_str, name="root")
        templates_used = self.templates_used_to_render(template)
        self.assertIn("slotted_template.html", templates_used)
        self.assertIn("simple_template.html", templates_used)


<<<<<<< HEAD
class BlockCompatTests(BaseTestCase):
    @parametrize_context_behavior(["django", "isolated"])
    def test_slots_inside_extends(self):
        registry.register("slotted_component", SlottedComponent)

        @register("slot_inside_extends")
        class SlotInsideExtendsComponent(Component):
            template: types.django_html = """
                {% extends "block_in_slot_in_component.html" %}
            """

        template: types.django_html = """
            {% load component_tags %}
            {% component "slot_inside_extends" %}
                {% fill "body" %}
                    BODY_FROM_FILL
                {% endfill %}
            {% endcomponent %}
        """
        rendered = Template(template).render(Context())
        expected = """
            <!DOCTYPE html>
            <html lang="en" data-djc-id-a1bc40>
            <body>
                <custom-template data-djc-id-a1bc45>
                    <header></header>
                    <main>BODY_FROM_FILL</main>
                    <footer>Default footer</footer>
                </custom-template>
            </body>
            </html>
        """
        self.assertHTMLEqual(rendered, expected)

    @parametrize_context_behavior(["django", "isolated"])
    def test_slots_inside_include(self):
        registry.register("slotted_component", SlottedComponent)

        @register("slot_inside_include")
        class SlotInsideIncludeComponent(Component):
            template: types.django_html = """
                {% include "block_in_slot_in_component.html" %}
            """

        template: types.django_html = """
            {% load component_tags %}
            {% component "slot_inside_include" %}
                {% fill "body" %}
                    BODY_FROM_FILL
                {% endfill %}
            {% endcomponent %}
        """
        rendered = Template(template).render(Context())
        expected = """
            <!DOCTYPE html>
            <html lang="en" data-djc-id-a1bc40>
            <body>
                <custom-template  data-djc-id-a1bc45>
                    <header></header>
                    <main>BODY_FROM_FILL</main>
                    <footer>Default footer</footer>
                </custom-template>
            </body>
            </html>
        """
        self.assertHTMLEqual(rendered, expected)

    @parametrize_context_behavior(["django", "isolated"])
    def test_component_inside_block(self):
        registry.register("slotted_component", SlottedComponent)
        template: types.django_html = """
            {% extends "block.html" %}
            {% load component_tags %}
            {% block body %}
            {% component "slotted_component" %}
                {% fill "header" %}{% endfill %}
                {% fill "main" %}
                TEST
                {% endfill %}
                {% fill "footer" %}{% endfill %}
            {% endcomponent %}
            {% endblock %}
        """
        rendered = Template(template).render(Context())
        expected = """
            <!DOCTYPE html>
            <html lang="en">
            <body>
                <main role="main">
                    <div class='container main-container'>
                        <custom-template data-djc-id-a1bc42>
                            <header></header>
                            <main>TEST</main>
                            <footer></footer>
                        </custom-template>
                    </div>
                </main>
            </body>
            </html>
        """
        self.assertHTMLEqual(rendered, expected)

    @parametrize_context_behavior(["django", "isolated"])
    def test_block_inside_component(self):
        registry.register("slotted_component", SlottedComponent)

        template: types.django_html = """
            {% extends "block_in_component.html" %}
            {% load component_tags %}
            {% block body %}
            <div>
                58 giraffes and 2 pantaloons
            </div>
            {% endblock %}
        """
        rendered = Template(template).render(Context())
        expected = """
            <!DOCTYPE html>
            <html lang="en">
            <body>
                <custom-template data-djc-id-a1bc41>
                    <header></header>
                    <main>
                        <div> 58 giraffes and 2 pantaloons </div>
                    </main>
                    <footer>Default footer</footer>
                </custom-template>
            </body>
            </html>
        """
        self.assertHTMLEqual(rendered, expected)

    @parametrize_context_behavior(["django", "isolated"])
    def test_block_inside_component_parent(self):
        registry.register("slotted_component", SlottedComponent)

        @register("block_in_component_parent")
        class BlockInCompParent(Component):
            template_name = "block_in_component_parent.html"

        template: types.django_html = """
            {% load component_tags %}
            {% component "block_in_component_parent" %}{% endcomponent %}
        """
        rendered = Template(template).render(Context())
        expected = """
            <!DOCTYPE html>
            <html lang="en" data-djc-id-a1bc3f>
            <body>
                <custom-template data-djc-id-a1bc43>
                    <header></header>
                    <main>
                        <div> 58 giraffes and 2 pantaloons </div>
                    </main>
                    <footer>Default footer</footer>
                </custom-template>
            </body>
            </html>
        """
        self.assertHTMLEqual(rendered, expected)

    @parametrize_context_behavior(["django", "isolated"])
    def test_block_does_not_affect_inside_component(self):
        """
        Assert that when we call a component with `{% component %}`, that
        the `{% block %}` will NOT affect the inner component.
        """
        registry.register("slotted_component", SlottedComponent)

        @register("block_inside_slot_v1")
        class BlockInSlotInComponent(Component):
            template_name = "block_in_slot_in_component.html"

        template: types.django_html = """
            {% load component_tags %}
            {% component "block_inside_slot_v1" %}
                {% fill "body" %}
                    BODY_FROM_FILL
                {% endfill %}
            {% endcomponent %}
            {% block inner %}
                wow
            {% endblock %}
        """
        rendered = Template(template).render(Context())
        expected = """
            <!DOCTYPE html>
            <html lang="en" data-djc-id-a1bc40>
            <body>
                <custom-template data-djc-id-a1bc45>
                    <header></header>
                    <main>BODY_FROM_FILL</main>
                    <footer>Default footer</footer>
                </custom-template>
            </body>
            </html>
            wow
        """
        self.assertHTMLEqual(rendered, expected)

    @parametrize_context_behavior(["django", "isolated"])
    def test_slot_inside_block__slot_default_block_default(self):
        registry.register("slotted_component", SlottedComponent)

        @register("slot_inside_block")
        class _SlotInsideBlockComponent(Component):
            template: types.django_html = """
                {% extends "slot_inside_block.html" %}
            """

        template: types.django_html = """
            {% load component_tags %}
            {% component "slot_inside_block" %}{% endcomponent %}
        """
        rendered = Template(template).render(Context())
        expected = """
            <!DOCTYPE html>
            <html lang="en" data-djc-id-a1bc3f>
            <body>
                <custom-template data-djc-id-a1bc44>
                    <header></header>
                    <main>
                        Helloodiddoo
                        Default inner
                    </main>
                    <footer>Default footer</footer>
                </custom-template>
            </body>
            </html>
        """
        self.assertHTMLEqual(rendered, expected)

    @parametrize_context_behavior(["django", "isolated"])
    def test_slot_inside_block__slot_default_block_override(self):
        registry.clear()
        registry.register("slotted_component", SlottedComponent)

        @register("slot_inside_block")
        class _SlotInsideBlockComponent(Component):
            template: types.django_html = """
                {% extends "slot_inside_block.html" %}
                {% block inner %}
                    INNER BLOCK OVERRIDEN
                {% endblock %}
            """

        template: types.django_html = """
            {% load component_tags %}
            {% component "slot_inside_block" %}{% endcomponent %}
        """
        rendered = Template(template).render(Context())
        expected = """
            <!DOCTYPE html>
            <html lang="en" data-djc-id-a1bc3f>
            <body>
                <custom-template data-djc-id-a1bc44>
                    <header></header>
                    <main>
                        Helloodiddoo
                        INNER BLOCK OVERRIDEN
                    </main>
                    <footer>Default footer</footer>
                </custom-template>
            </body>
            </html>
        """
        self.assertHTMLEqual(rendered, expected)

    @parametrize_context_behavior(["isolated", "django"])
    def test_slot_inside_block__slot_overriden_block_default(self):
        registry.register("slotted_component", SlottedComponent)

        @register("slot_inside_block")
        class _SlotInsideBlockComponent(Component):
            template: types.django_html = """
                {% extends "slot_inside_block.html" %}
            """

        template: types.django_html = """
            {% load component_tags %}
            {% component "slot_inside_block" %}
                {% fill "body" %}
                    SLOT OVERRIDEN
                {% endfill %}
            {% endcomponent %}
        """
        rendered = Template(template).render(Context())
        expected = """
            <!DOCTYPE html>
            <html lang="en" data-djc-id-a1bc40>
            <body>
                <custom-template data-djc-id-a1bc45>
                    <header></header>
                    <main>
                        Helloodiddoo
                        SLOT OVERRIDEN
                    </main>
                    <footer>Default footer</footer>
                </custom-template>
            </body>
            </html>
        """
        self.assertHTMLEqual(rendered, expected)

    @parametrize_context_behavior(["django", "isolated"])
    def test_slot_inside_block__slot_overriden_block_overriden(self):
        registry.register("slotted_component", SlottedComponent)

        @register("slot_inside_block")
        class _SlotInsideBlockComponent(Component):
            template: types.django_html = """
                {% extends "slot_inside_block.html" %}
                {% block inner %}
                    {% load component_tags %}
                    {% slot "new_slot" %}{% endslot %}
                {% endblock %}
                whut
            """

        # NOTE: The "body" fill will NOT show up, because we override the `inner` block
        # with a different slot. But the "new_slot" WILL show up.
        template: types.django_html = """
            {% load component_tags %}
            {% component "slot_inside_block" %}
                {% fill "body" %}
                    SLOT_BODY__OVERRIDEN
                {% endfill %}
                {% fill "new_slot" %}
                    SLOT_NEW__OVERRIDEN
                {% endfill %}
            {% endcomponent %}
        """
        rendered = Template(template).render(Context())
        expected = """
            <!DOCTYPE html>
            <html lang="en" data-djc-id-a1bc41>
            <body>
                <custom-template data-djc-id-a1bc47>
                    <header></header>
                    <main>
                        Helloodiddoo
                        SLOT_NEW__OVERRIDEN
                    </main>
                    <footer>Default footer</footer>
                </custom-template>
            </body>
            </html>
        """
        self.assertHTMLEqual(rendered, expected)

    @parametrize_context_behavior(["django", "isolated"])
    def test_inject_inside_block(self):
        registry.register("slotted_component", SlottedComponent)

        @register("injectee")
        class InjectComponent(Component):
            template: types.django_html = """
                <div> injected: {{ var|safe }} </div>
            """

            def get_context_data(self):
                var = self.inject("block_provide")
                return {"var": var}

        template: types.django_html = """
            {% extends "block_in_component_provide.html" %}
            {% load component_tags %}
            {% block body %}
                {% component "injectee" %}
                {% endcomponent %}
            {% endblock %}
        """
        rendered = Template(template).render(Context())
        expected = """
            <!DOCTYPE html>
            <html lang="en">
            <body>
                <custom-template data-djc-id-a1bc43>
                    <header></header>
                    <main>
                        <div data-djc-id-a1bc47> injected: DepInject(hello='from_block') </div>
                    </main>
                    <footer>Default footer</footer>
                </custom-template>
            </body>
            </html>
        """
        self.assertHTMLEqual(rendered, expected)


=======
>>>>>>> 296da4a1
class MultilineTagsTests(BaseTestCase):
    @parametrize_context_behavior(["django", "isolated"])
    def test_multiline_tags(self):
        @register("test_component")
        class SimpleComponent(Component):
            template: types.django_html = """
                Variable: <strong>{{ variable }}</strong>
            """

            def get_context_data(self, variable, variable2="default"):
                return {
                    "variable": variable,
                    "variable2": variable2,
                }

        template: types.django_html = """
            {% load component_tags %}
            {% component
                "test_component"
                123
                variable2="abc"
            %}
            {% endcomponent %}
        """
        rendered = Template(template).render(Context())
        expected = """
            Variable: <strong data-djc-id-a1bc3f>123</strong>
        """
        self.assertHTMLEqual(rendered, expected)


class NestedTagsTests(BaseTestCase):
    class SimpleComponent(Component):
        template: types.django_html = """
            Variable: <strong>{{ var }}</strong>
        """

        def get_context_data(self, var):
            return {
                "var": var,
            }

    # See https://github.com/EmilStenstrom/django-components/discussions/671
    @parametrize_context_behavior(["django", "isolated"])
    def test_nested_tags(self):
        registry.register("test", self.SimpleComponent)

        template: types.django_html = """
            {% load component_tags %}
            {% component "test" var="{% lorem 1 w %}" %}{% endcomponent %}
        """
        rendered = Template(template).render(Context())
        expected = """
            Variable: <strong data-djc-id-a1bc3f>lorem</strong>
        """
        self.assertHTMLEqual(rendered, expected)

    @parametrize_context_behavior(["django", "isolated"])
    def test_nested_quote_single(self):
        registry.register("test", self.SimpleComponent)

        template: types.django_html = """
            {% load component_tags %}
            {% component "test" var=_("organisation's") %} {% endcomponent %}
        """
        rendered = Template(template).render(Context())
        expected = """
            Variable: <strong data-djc-id-a1bc3f>organisation&#x27;s</strong>
        """
        self.assertHTMLEqual(rendered, expected)

    @parametrize_context_behavior(["django", "isolated"])
    def test_nested_quote_single_self_closing(self):
        registry.register("test", self.SimpleComponent)

        template: types.django_html = """
            {% load component_tags %}
            {% component "test" var=_("organisation's") / %}
        """
        rendered = Template(template).render(Context())
        expected = """
            Variable: <strong data-djc-id-a1bc3f>organisation&#x27;s</strong>
        """
        self.assertHTMLEqual(rendered, expected)

    @parametrize_context_behavior(["django", "isolated"])
    def test_nested_quote_double(self):
        registry.register("test", self.SimpleComponent)

        template: types.django_html = """
            {% load component_tags %}
            {% component "test" var=_('organisation"s') %} {% endcomponent %}
        """
        rendered = Template(template).render(Context())
        expected = """
            Variable: <strong data-djc-id-a1bc3f>organisation"s</strong>
        """
        self.assertHTMLEqual(rendered, expected)

    @parametrize_context_behavior(["django", "isolated"])
    def test_nested_quote_double_self_closing(self):
        registry.register("test", self.SimpleComponent)

        template: types.django_html = """
            {% load component_tags %}
            {% component "test" var=_('organisation"s') / %}
        """
        rendered = Template(template).render(Context())
        expected = """
            Variable: <strong data-djc-id-a1bc3f>organisation"s</strong>
        """
        self.assertHTMLEqual(rendered, expected)<|MERGE_RESOLUTION|>--- conflicted
+++ resolved
@@ -94,399 +94,6 @@
         self.assertIn("simple_template.html", templates_used)
 
 
-<<<<<<< HEAD
-class BlockCompatTests(BaseTestCase):
-    @parametrize_context_behavior(["django", "isolated"])
-    def test_slots_inside_extends(self):
-        registry.register("slotted_component", SlottedComponent)
-
-        @register("slot_inside_extends")
-        class SlotInsideExtendsComponent(Component):
-            template: types.django_html = """
-                {% extends "block_in_slot_in_component.html" %}
-            """
-
-        template: types.django_html = """
-            {% load component_tags %}
-            {% component "slot_inside_extends" %}
-                {% fill "body" %}
-                    BODY_FROM_FILL
-                {% endfill %}
-            {% endcomponent %}
-        """
-        rendered = Template(template).render(Context())
-        expected = """
-            <!DOCTYPE html>
-            <html lang="en" data-djc-id-a1bc40>
-            <body>
-                <custom-template data-djc-id-a1bc45>
-                    <header></header>
-                    <main>BODY_FROM_FILL</main>
-                    <footer>Default footer</footer>
-                </custom-template>
-            </body>
-            </html>
-        """
-        self.assertHTMLEqual(rendered, expected)
-
-    @parametrize_context_behavior(["django", "isolated"])
-    def test_slots_inside_include(self):
-        registry.register("slotted_component", SlottedComponent)
-
-        @register("slot_inside_include")
-        class SlotInsideIncludeComponent(Component):
-            template: types.django_html = """
-                {% include "block_in_slot_in_component.html" %}
-            """
-
-        template: types.django_html = """
-            {% load component_tags %}
-            {% component "slot_inside_include" %}
-                {% fill "body" %}
-                    BODY_FROM_FILL
-                {% endfill %}
-            {% endcomponent %}
-        """
-        rendered = Template(template).render(Context())
-        expected = """
-            <!DOCTYPE html>
-            <html lang="en" data-djc-id-a1bc40>
-            <body>
-                <custom-template  data-djc-id-a1bc45>
-                    <header></header>
-                    <main>BODY_FROM_FILL</main>
-                    <footer>Default footer</footer>
-                </custom-template>
-            </body>
-            </html>
-        """
-        self.assertHTMLEqual(rendered, expected)
-
-    @parametrize_context_behavior(["django", "isolated"])
-    def test_component_inside_block(self):
-        registry.register("slotted_component", SlottedComponent)
-        template: types.django_html = """
-            {% extends "block.html" %}
-            {% load component_tags %}
-            {% block body %}
-            {% component "slotted_component" %}
-                {% fill "header" %}{% endfill %}
-                {% fill "main" %}
-                TEST
-                {% endfill %}
-                {% fill "footer" %}{% endfill %}
-            {% endcomponent %}
-            {% endblock %}
-        """
-        rendered = Template(template).render(Context())
-        expected = """
-            <!DOCTYPE html>
-            <html lang="en">
-            <body>
-                <main role="main">
-                    <div class='container main-container'>
-                        <custom-template data-djc-id-a1bc42>
-                            <header></header>
-                            <main>TEST</main>
-                            <footer></footer>
-                        </custom-template>
-                    </div>
-                </main>
-            </body>
-            </html>
-        """
-        self.assertHTMLEqual(rendered, expected)
-
-    @parametrize_context_behavior(["django", "isolated"])
-    def test_block_inside_component(self):
-        registry.register("slotted_component", SlottedComponent)
-
-        template: types.django_html = """
-            {% extends "block_in_component.html" %}
-            {% load component_tags %}
-            {% block body %}
-            <div>
-                58 giraffes and 2 pantaloons
-            </div>
-            {% endblock %}
-        """
-        rendered = Template(template).render(Context())
-        expected = """
-            <!DOCTYPE html>
-            <html lang="en">
-            <body>
-                <custom-template data-djc-id-a1bc41>
-                    <header></header>
-                    <main>
-                        <div> 58 giraffes and 2 pantaloons </div>
-                    </main>
-                    <footer>Default footer</footer>
-                </custom-template>
-            </body>
-            </html>
-        """
-        self.assertHTMLEqual(rendered, expected)
-
-    @parametrize_context_behavior(["django", "isolated"])
-    def test_block_inside_component_parent(self):
-        registry.register("slotted_component", SlottedComponent)
-
-        @register("block_in_component_parent")
-        class BlockInCompParent(Component):
-            template_name = "block_in_component_parent.html"
-
-        template: types.django_html = """
-            {% load component_tags %}
-            {% component "block_in_component_parent" %}{% endcomponent %}
-        """
-        rendered = Template(template).render(Context())
-        expected = """
-            <!DOCTYPE html>
-            <html lang="en" data-djc-id-a1bc3f>
-            <body>
-                <custom-template data-djc-id-a1bc43>
-                    <header></header>
-                    <main>
-                        <div> 58 giraffes and 2 pantaloons </div>
-                    </main>
-                    <footer>Default footer</footer>
-                </custom-template>
-            </body>
-            </html>
-        """
-        self.assertHTMLEqual(rendered, expected)
-
-    @parametrize_context_behavior(["django", "isolated"])
-    def test_block_does_not_affect_inside_component(self):
-        """
-        Assert that when we call a component with `{% component %}`, that
-        the `{% block %}` will NOT affect the inner component.
-        """
-        registry.register("slotted_component", SlottedComponent)
-
-        @register("block_inside_slot_v1")
-        class BlockInSlotInComponent(Component):
-            template_name = "block_in_slot_in_component.html"
-
-        template: types.django_html = """
-            {% load component_tags %}
-            {% component "block_inside_slot_v1" %}
-                {% fill "body" %}
-                    BODY_FROM_FILL
-                {% endfill %}
-            {% endcomponent %}
-            {% block inner %}
-                wow
-            {% endblock %}
-        """
-        rendered = Template(template).render(Context())
-        expected = """
-            <!DOCTYPE html>
-            <html lang="en" data-djc-id-a1bc40>
-            <body>
-                <custom-template data-djc-id-a1bc45>
-                    <header></header>
-                    <main>BODY_FROM_FILL</main>
-                    <footer>Default footer</footer>
-                </custom-template>
-            </body>
-            </html>
-            wow
-        """
-        self.assertHTMLEqual(rendered, expected)
-
-    @parametrize_context_behavior(["django", "isolated"])
-    def test_slot_inside_block__slot_default_block_default(self):
-        registry.register("slotted_component", SlottedComponent)
-
-        @register("slot_inside_block")
-        class _SlotInsideBlockComponent(Component):
-            template: types.django_html = """
-                {% extends "slot_inside_block.html" %}
-            """
-
-        template: types.django_html = """
-            {% load component_tags %}
-            {% component "slot_inside_block" %}{% endcomponent %}
-        """
-        rendered = Template(template).render(Context())
-        expected = """
-            <!DOCTYPE html>
-            <html lang="en" data-djc-id-a1bc3f>
-            <body>
-                <custom-template data-djc-id-a1bc44>
-                    <header></header>
-                    <main>
-                        Helloodiddoo
-                        Default inner
-                    </main>
-                    <footer>Default footer</footer>
-                </custom-template>
-            </body>
-            </html>
-        """
-        self.assertHTMLEqual(rendered, expected)
-
-    @parametrize_context_behavior(["django", "isolated"])
-    def test_slot_inside_block__slot_default_block_override(self):
-        registry.clear()
-        registry.register("slotted_component", SlottedComponent)
-
-        @register("slot_inside_block")
-        class _SlotInsideBlockComponent(Component):
-            template: types.django_html = """
-                {% extends "slot_inside_block.html" %}
-                {% block inner %}
-                    INNER BLOCK OVERRIDEN
-                {% endblock %}
-            """
-
-        template: types.django_html = """
-            {% load component_tags %}
-            {% component "slot_inside_block" %}{% endcomponent %}
-        """
-        rendered = Template(template).render(Context())
-        expected = """
-            <!DOCTYPE html>
-            <html lang="en" data-djc-id-a1bc3f>
-            <body>
-                <custom-template data-djc-id-a1bc44>
-                    <header></header>
-                    <main>
-                        Helloodiddoo
-                        INNER BLOCK OVERRIDEN
-                    </main>
-                    <footer>Default footer</footer>
-                </custom-template>
-            </body>
-            </html>
-        """
-        self.assertHTMLEqual(rendered, expected)
-
-    @parametrize_context_behavior(["isolated", "django"])
-    def test_slot_inside_block__slot_overriden_block_default(self):
-        registry.register("slotted_component", SlottedComponent)
-
-        @register("slot_inside_block")
-        class _SlotInsideBlockComponent(Component):
-            template: types.django_html = """
-                {% extends "slot_inside_block.html" %}
-            """
-
-        template: types.django_html = """
-            {% load component_tags %}
-            {% component "slot_inside_block" %}
-                {% fill "body" %}
-                    SLOT OVERRIDEN
-                {% endfill %}
-            {% endcomponent %}
-        """
-        rendered = Template(template).render(Context())
-        expected = """
-            <!DOCTYPE html>
-            <html lang="en" data-djc-id-a1bc40>
-            <body>
-                <custom-template data-djc-id-a1bc45>
-                    <header></header>
-                    <main>
-                        Helloodiddoo
-                        SLOT OVERRIDEN
-                    </main>
-                    <footer>Default footer</footer>
-                </custom-template>
-            </body>
-            </html>
-        """
-        self.assertHTMLEqual(rendered, expected)
-
-    @parametrize_context_behavior(["django", "isolated"])
-    def test_slot_inside_block__slot_overriden_block_overriden(self):
-        registry.register("slotted_component", SlottedComponent)
-
-        @register("slot_inside_block")
-        class _SlotInsideBlockComponent(Component):
-            template: types.django_html = """
-                {% extends "slot_inside_block.html" %}
-                {% block inner %}
-                    {% load component_tags %}
-                    {% slot "new_slot" %}{% endslot %}
-                {% endblock %}
-                whut
-            """
-
-        # NOTE: The "body" fill will NOT show up, because we override the `inner` block
-        # with a different slot. But the "new_slot" WILL show up.
-        template: types.django_html = """
-            {% load component_tags %}
-            {% component "slot_inside_block" %}
-                {% fill "body" %}
-                    SLOT_BODY__OVERRIDEN
-                {% endfill %}
-                {% fill "new_slot" %}
-                    SLOT_NEW__OVERRIDEN
-                {% endfill %}
-            {% endcomponent %}
-        """
-        rendered = Template(template).render(Context())
-        expected = """
-            <!DOCTYPE html>
-            <html lang="en" data-djc-id-a1bc41>
-            <body>
-                <custom-template data-djc-id-a1bc47>
-                    <header></header>
-                    <main>
-                        Helloodiddoo
-                        SLOT_NEW__OVERRIDEN
-                    </main>
-                    <footer>Default footer</footer>
-                </custom-template>
-            </body>
-            </html>
-        """
-        self.assertHTMLEqual(rendered, expected)
-
-    @parametrize_context_behavior(["django", "isolated"])
-    def test_inject_inside_block(self):
-        registry.register("slotted_component", SlottedComponent)
-
-        @register("injectee")
-        class InjectComponent(Component):
-            template: types.django_html = """
-                <div> injected: {{ var|safe }} </div>
-            """
-
-            def get_context_data(self):
-                var = self.inject("block_provide")
-                return {"var": var}
-
-        template: types.django_html = """
-            {% extends "block_in_component_provide.html" %}
-            {% load component_tags %}
-            {% block body %}
-                {% component "injectee" %}
-                {% endcomponent %}
-            {% endblock %}
-        """
-        rendered = Template(template).render(Context())
-        expected = """
-            <!DOCTYPE html>
-            <html lang="en">
-            <body>
-                <custom-template data-djc-id-a1bc43>
-                    <header></header>
-                    <main>
-                        <div data-djc-id-a1bc47> injected: DepInject(hello='from_block') </div>
-                    </main>
-                    <footer>Default footer</footer>
-                </custom-template>
-            </body>
-            </html>
-        """
-        self.assertHTMLEqual(rendered, expected)
-
-
-=======
->>>>>>> 296da4a1
 class MultilineTagsTests(BaseTestCase):
     @parametrize_context_behavior(["django", "isolated"])
     def test_multiline_tags(self):
