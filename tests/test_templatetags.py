import re
from textwrap import dedent
<<<<<<< HEAD
from typing import Callable, Iterable
=======
from typing import Callable, Optional
>>>>>>> 2d86f042

from django.template import Context, Template, TemplateSyntaxError

# isort: off
from .django_test_setup import *  # NOQA
from .testutils import Django30CompatibleSimpleTestCase as SimpleTestCase

# isort: on

import django_components
import django_components.component_registry
from django_components import component


class SimpleComponent(component.Component):
    template_name = "simple_template.html"

    def get_context_data(self, variable, variable2="default"):
        return {
            "variable": variable,
            "variable2": variable2,
        }

    class Media:
        css = "style.css"
        js = "script.js"


class IffedComponent(SimpleComponent):
    template_name = "iffed_template.html"


class SlottedComponent(component.Component):
    template_name = "slotted_template.html"


class BrokenComponent(component.Component):
    template_name = "template_with_illegal_slot.html"


class NonUniqueSlotsComponent(component.Component):
    template_name = "template_with_nonunique_slots.html"


class SlottedComponentWithMissingVariable(component.Component):
    template_name = "slotted_template_with_missing_variable.html"


class SlottedComponentNoSlots(component.Component):
    template_name = "slotted_template_no_slots.html"


class SlottedComponentWithContext(component.Component):
    template_name = "slotted_template.html"

    def get_context_data(self, variable):
        return {"variable": variable}


class ComponentWithProvidedAndDefaultParameters(component.Component):
    template_name = "template_with_provided_and_default_parameters.html"

    def get_context_data(self, variable, default_param="default text"):
        return {"variable": variable, "default_param": default_param}


class _CalendarComponent(component.Component):
    """Nested in ComponentWithNestedComponent"""

    template_name = "slotted_component_nesting_template_pt1_calendar.html"


class _DashboardComponent(component.Component):
    template_name = "slotted_component_nesting_template_pt2_dashboard.html"


class ComponentWithDefaultSlot(component.Component):
    template_name = "template_with_default_slot.html"


class ComponentWithDefaultAndRequiredSlot(component.Component):
    template_name = "template_with_default_and_required_slot.html"


class ComponentTemplateTagTest(SimpleTestCase):
    def setUp(self):
        # NOTE: component.registry is global, so need to clear before each test
        component.registry.clear()

    def inline_to_block(self, tag):
        return re.sub(
            r"({% component (.*) %})",
            r"{% component_block \2 %}{% endcomponent_block %}",
            tag,
        )

    def test_single_component(self):
        component.registry.register(name="test", component=SimpleComponent)

        simple_tag_tempate = '{% load component_tags %}{% component name="test" variable="variable" %}'
        block_tag_template = self.inline_to_block(simple_tag_tempate)

        for tag in [simple_tag_tempate, block_tag_template]:
            template = Template(tag)
            rendered = template.render(Context({}))
            self.assertHTMLEqual(
                rendered, "Variable: <strong>variable</strong>\n"
            )

    def test_call_with_invalid_name(self):
        # Note: No tag registered

        simple_tag_tempate = '{% load component_tags %}{% component name="test" variable="variable" %}'
        block_tag_template = self.inline_to_block(simple_tag_tempate)

        for tag in [simple_tag_tempate, block_tag_template]:
            template = Template(tag)
            with self.assertRaises(
                django_components.component_registry.NotRegistered
            ):
                template.render(Context({}))

    def test_component_called_with_positional_name(self):
        component.registry.register(name="test", component=SimpleComponent)

        simple_tag_tempate = '{% load component_tags %}{% component "test" variable="variable" %}'
        block_tag_template = self.inline_to_block(simple_tag_tempate)

        for tag in [simple_tag_tempate, block_tag_template]:
            template = Template(tag)
            rendered = template.render(Context({}))
            self.assertHTMLEqual(
                rendered, "Variable: <strong>variable</strong>\n"
            )

    def test_call_component_with_two_variables(self):
        component.registry.register(name="test", component=IffedComponent)

        simple_tag_tempate = """
            {% load component_tags %}
            {% component name="test" variable="variable" variable2="hej" %}
        """
        block_tag_template = self.inline_to_block(simple_tag_tempate)

        for tag in [simple_tag_tempate, block_tag_template]:
            template = Template(tag)
            rendered = template.render(Context({}))
            expected_outcome = (
                """Variable: <strong>variable</strong>\n"""
                """Variable2: <strong>hej</strong>"""
            )
            self.assertHTMLEqual(rendered, dedent(expected_outcome))

    def test_component_called_with_singlequoted_name(self):
        component.registry.register(name="test", component=SimpleComponent)

        simple_tag_tempate = """{% load component_tags %}{% component 'test' variable="variable" %}"""
        block_tag_template = self.inline_to_block(simple_tag_tempate)

        for tag in [simple_tag_tempate, block_tag_template]:
            template = Template(tag)
            rendered = template.render(Context({}))
            self.assertHTMLEqual(
                rendered, "Variable: <strong>variable</strong>\n"
            )

    def test_component_called_with_variable_as_name(self):
        component.registry.register(name="test", component=SimpleComponent)

        simple_tag_tempate = """
            {% load component_tags %}
            {% with component_name="test" %}
                {% component component_name variable="variable" %}
            {% endwith %}
        """
        block_tag_template = self.inline_to_block(simple_tag_tempate)

        for tag in [simple_tag_tempate, block_tag_template]:
            template = Template(tag)
            rendered = template.render(Context({}))
            self.assertHTMLEqual(
                rendered, "Variable: <strong>variable</strong>\n"
            )

    def test_component_called_with_invalid_variable_as_name(self):
        component.registry.register(name="test", component=SimpleComponent)

        simple_tag_tempate = """
            {% load component_tags %}
            {% with component_name="BLAHONGA" %}
                {% component component_name variable="variable" %}
            {% endwith %}
        """
        block_tag_template = self.inline_to_block(simple_tag_tempate)

        for tag in [simple_tag_tempate, block_tag_template]:
            template = Template(tag)

        with self.assertRaises(
            django_components.component_registry.NotRegistered
        ):
            template.render(Context({}))


class ComponentSlottedTemplateTagTest(SimpleTestCase):
    def setUp(self):
        # NOTE: component.registry is global, so need to clear before each test
        component.registry.clear()

    def test_slotted_template_basic(self):
        component.registry.register(name="test1", component=SlottedComponent)
        component.registry.register(name="test2", component=SimpleComponent)

        template = Template(
            """
            {% load component_tags %}
            {% component_block "test1" %}
                {% fill "header" %}
                    Custom header
                {% endfill %}
                {% fill "main" %}
                    {% component "test2" variable="variable" %}
                {% endfill %}
            {% endcomponent_block %}
        """
        )
        rendered = template.render(Context({}))

        self.assertHTMLEqual(
            rendered,
            """
            <custom-template>
                <header>Custom header</header>
                <main>Variable: <strong>variable</strong></main>
                <footer>Default footer</footer>
            </custom-template>
        """,
        )

    def test_slotted_template_with_context_var(self):
        component.registry.register(
            name="test1", component=SlottedComponentWithContext
        )

        template = Template(
            """
            {% load component_tags %}
            {% with my_first_variable="test123" %}
                {% component_block "test1" variable="test456" %}
                    {% fill "main" %}
                        {{ my_first_variable }} - {{ variable }}
                    {% endfill %}
                    {% fill "footer" %}
                        {{ my_second_variable }}
                    {% endfill %}
                {% endcomponent_block %}
            {% endwith %}
        """
        )
        rendered = template.render(Context({"my_second_variable": "test321"}))

        self.assertHTMLEqual(
            rendered,
            """
            <custom-template>
                <header>Default header</header>
                <main>test123 - test456</main>
                <footer>test321</footer>
            </custom-template>
        """,
        )

    def test_slotted_template_no_slots_filled(self):
        component.registry.register(name="test", component=SlottedComponent)

        template = Template(
            '{% load component_tags %}{% component_block "test" %}{% endcomponent_block %}'
        )
        rendered = template.render(Context({}))

        self.assertHTMLEqual(
            rendered,
            """
            <custom-template>
                <header>Default header</header>
                <main>Default main</main>
                <footer>Default footer</footer>
            </custom-template>
        """,
        )

    def test_slotted_template_without_slots(self):
        component.registry.register(
            name="test", component=SlottedComponentNoSlots
        )
        template = Template(
            """
            {% load component_tags %}
            {% component_block "test" %}{% endcomponent_block %}
        """
        )
        rendered = template.render(Context({}))

        self.assertHTMLEqual(rendered, "<custom-template></custom-template>")

    def test_slotted_template_without_slots_and_single_quotes(self):
        component.registry.register(
            name="test", component=SlottedComponentNoSlots
        )
        template = Template(
            """
            {% load component_tags %}
            {% component_block 'test' %}{% endcomponent_block %}
        """
        )
        rendered = template.render(Context({}))

        self.assertHTMLEqual(rendered, "<custom-template></custom-template>")

    def test_variable_fill_name(self):
        component.registry.register(name="test", component=SlottedComponent)
        template = Template(
            """
            {% load component_tags %}
            {% with slotname="header" %}
                {% component_block 'test' %}
                    {% fill slotname %}Hi there!{% endfill %}
            {% endcomponent_block %}
            {% endwith %}
            """
        )
        rendered = template.render(Context({}))
        expected = """
        <custom-template>
            <header>Hi there!</header>
            <main>Default main</main>
            <footer>Default footer</footer>
        </custom-template>
        """
        self.assertHTMLEqual(rendered, expected)

    def test_missing_required_slot_raises_error(self):
        class Component(component.Component):
            template_name = "slotted_template_with_required_slot.html"

        component.registry.register("test", Component)
        template = Template(
            """
            {% load component_tags %}
            {% component_block 'test' %}
            {% endcomponent_block %}
            """
        )
        with self.assertRaises(TemplateSyntaxError):
            template.render(Context({}))

    def test_default_slot_is_fillable_by_implicit_fill_content(self):
        component.registry.register("test_comp", ComponentWithDefaultSlot)

        template = Template(
            """
            {% load component_tags %}
            {% component_block 'test_comp' %}
              <p>This fills the 'main' slot.</p>
            {% endcomponent_block %}
            """
        )

        expected = """
        <div>
          <main><p>This fills the 'main' slot.</p></main>
        </div>
        """
        rendered = template.render(Context({}))
        self.assertHTMLEqual(rendered, expected)

    def test_default_slot_is_fillable_by_explicit_fill_content(self):
        component.registry.register("test_comp", ComponentWithDefaultSlot)

        template = Template(
            """
            {% load component_tags %}
            {% component_block 'test_comp' %}
              {% fill "main" %}<p>This fills the 'main' slot.</p>{% endfill %}
            {% endcomponent_block %}
            """
        )
        expected = """
        <div>
          <main><p>This fills the 'main' slot.</p></main>
        </div>
        """
        rendered = template.render(Context({}))
        self.assertHTMLEqual(rendered, expected)

    def test_error_raised_when_default_and_required_slot_not_filled(self):
        component.registry.register(
            "test_comp", ComponentWithDefaultAndRequiredSlot
        )
        template = Template(
            """
            {% load component_tags %}
            {% component_block 'test_comp' %}
            {% endcomponent_block %}
            """
        )
        with self.assertRaises(TemplateSyntaxError):
            template.render(Context({}))

    def test_fill_tag_can_occur_within_component_block_nested_in_implicit_fill(
        self,
    ):
        component.registry.register("test_comp", ComponentWithDefaultSlot)
        component.registry.register("slotted", SlottedComponent)

        template = Template(
            """
            {% load component_tags %}
            {% component_block 'test_comp' %}
              {% component_block "slotted" %}
                {% fill "header" %}This Is Allowed{% endfill %}
                {% fill "main" %}{% endfill %}
                {% fill "footer" %}{% endfill %}
              {% endcomponent_block %}
            {% endcomponent_block %}
            """
        )
        expected = """
        <div>
          <main>
            <custom-template>
              <header>This Is Allowed</header>
              <main></main>
              <footer></footer>
            </custom-template>
          </main>
        </div>
        """
        rendered = template.render(Context({}))
        self.assertHTMLEqual(rendered, expected)

    def test_error_from_mixed_implicit_and_explicit_fill_content(self):
        component.registry.register("test_comp", ComponentWithDefaultSlot)

        with self.assertRaises(TemplateSyntaxError):
            Template(
                """
                {% load component_tags %}
                {% component_block 'test_comp' %}
                  {% fill "main" %}Main content{% endfill %}
                  <p>And add this too!</p>
                {% endcomponent_block %}
                """
            )

    def test_comments_permitted_inside_implicit_fill_content(self):
        component.registry.register("test_comp", ComponentWithDefaultSlot)
        Template(
            """
            {% load component_tags %}
            {% component_block 'test_comp' %}
              <p>Main Content</p>
              {% comment %}
              This won't show up in the rendered HTML
              {% endcomment %}
              {# Nor will this #}
            {% endcomponent_block %}
            """
        )
        self.assertTrue(True)

    def test_component_without_default_slot_refuses_implicit_fill(self):
        component.registry.register("test_comp", SlottedComponent)
        template = Template(
            """
            {% load component_tags %}
            {% component_block 'test_comp' %}
              <p>This shouldn't work because the included component doesn't mark
              any of its slots as 'default'</p>
            {% endcomponent_block %}
            """
        )
        with self.assertRaises(TemplateSyntaxError):
            template.render(Context({}))

    def test_component_template_cannot_have_multiple_default_slots(self):
        class BadComponent(component.Component):
            def get_template(
                self, context, template_name: Optional[str] = None
            ) -> Template:
                return Template(
                    """
                    {% load django_components %}
                    <div>
                    {% slot "icon" %} {% endslot default %}
                    {% slot "description" %} {% endslot default %}
                    </div>
                    """
                )

        c = BadComponent("name")
        with self.assertRaises(TemplateSyntaxError):
            c.render(Context({}))


class SlottedTemplateRegressionTests(SimpleTestCase):
    def setUp(self):
        # NOTE: component.registry is global, so need to clear before each test
        component.registry.clear()

    def test_slotted_template_that_uses_missing_variable(self):
        component.registry.register(
            name="test", component=SlottedComponentWithMissingVariable
        )
        template = Template(
            """
            {% load component_tags %}
            {% component_block 'test' %}{% endcomponent_block %}
            """
        )
        rendered = template.render(Context({}))

        self.assertHTMLEqual(
            rendered,
            """
            <custom-template>
                <header>Default header</header>
                <main>Default main</main>
                <footer>Default footer</footer>
            </custom-template>
        """,
        )

    def test_component_block_accepts_provided_and_default_parameters(self):
        component.registry.register(
            name="test", component=ComponentWithProvidedAndDefaultParameters
        )

        template = Template(
            """
            {% load component_tags %}
            {% component_block "test" variable="provided value" %}
            {% endcomponent_block %}
            """
        )
        rendered = template.render(Context({}))
        self.assertHTMLEqual(
            rendered,
            "Provided variable: <strong>provided value</strong>\nDefault: <p>default text</p>",
        )


class MultiComponentTests(SimpleTestCase):
    def setUp(self):
        component.registry.clear()

    def register_components(self):
        component.registry.register("first_component", SlottedComponent)
        component.registry.register(
            "second_component", SlottedComponentWithContext
        )

    def make_template(self, first_component_slot="", second_component_slot=""):
        return Template(
            "{% load component_tags %}"
            "{% component_block 'first_component' %}"
            + first_component_slot
            + "{% endcomponent_block %}"
            "{% component_block 'second_component' variable='xyz' %}"
            + second_component_slot
            + "{% endcomponent_block %}"
        )

    def expected_result(
        self, first_component_slot="", second_component_slot=""
    ):
        return (
            "<custom-template><header>{}</header>".format(
                first_component_slot or "Default header"
            )
            + "<main>Default main</main><footer>Default footer</footer></custom-template>"
            + "<custom-template><header>{}</header>".format(
                second_component_slot or "Default header"
            )
            + "<main>Default main</main><footer>Default footer</footer></custom-template>"
        )

    def wrap_with_slot_tags(self, s):
        return '{% fill "header" %}' + s + "{% endfill %}"

    def test_both_components_render_correctly_with_no_slots(self):
        self.register_components()
        rendered = self.make_template().render(Context({}))
        self.assertHTMLEqual(rendered, self.expected_result())

    def test_both_components_render_correctly_with_slots(self):
        self.register_components()
        first_slot_content = "<p>Slot #1</p>"
        second_slot_content = "<div>Slot #2</div>"
        first_slot = self.wrap_with_slot_tags(first_slot_content)
        second_slot = self.wrap_with_slot_tags(second_slot_content)
        rendered = self.make_template(first_slot, second_slot).render(
            Context({})
        )
        self.assertHTMLEqual(
            rendered,
            self.expected_result(first_slot_content, second_slot_content),
        )

    def test_both_components_render_correctly_when_only_first_has_slots(self):
        self.register_components()
        first_slot_content = "<p>Slot #1</p>"
        first_slot = self.wrap_with_slot_tags(first_slot_content)
        rendered = self.make_template(first_slot).render(Context({}))
        self.assertHTMLEqual(
            rendered, self.expected_result(first_slot_content)
        )

    def test_both_components_render_correctly_when_only_second_has_slots(self):
        self.register_components()
        second_slot_content = "<div>Slot #2</div>"
        second_slot = self.wrap_with_slot_tags(second_slot_content)
        rendered = self.make_template("", second_slot).render(Context({}))
        self.assertHTMLEqual(
            rendered, self.expected_result("", second_slot_content)
        )


class TemplateInstrumentationTest(SimpleTestCase):
    saved_render_method: Callable  # Assigned during setup.

    @classmethod
    def setUpClass(cls):
        """Emulate Django test instrumentation for TestCase (see setup_test_environment)"""
        from django.test.utils import instrumented_test_render

        cls.saved_render_method = Template._render
        Template._render = instrumented_test_render

    @classmethod
    def tearDownClass(cls):
        Template._render = cls.saved_render_method

    def setUp(self):
        component.registry.clear()
        component.registry.register("test_component", SlottedComponent)
        component.registry.register("inner_component", SimpleComponent)

    def templates_used_to_render(self, subject_template, render_context=None):
        """Emulate django.test.client.Client (see request method)."""
        from django.test.signals import template_rendered

        templates_used = []

        def receive_template_signal(sender, template, context, **_kwargs):
            templates_used.append(template.name)

        template_rendered.connect(
            receive_template_signal, dispatch_uid="test_method"
        )
        subject_template.render(render_context or Context({}))
        template_rendered.disconnect(dispatch_uid="test_method")
        return templates_used

    def test_template_shown_as_used(self):
        template = Template(
            """
            {% load component_tags %}
            {% component 'test_component' %}
            """,
            name="root",
        )
        templates_used = self.templates_used_to_render(template)
        self.assertIn("slotted_template.html", templates_used)

    def test_nested_component_templates_all_shown_as_used(self):
        template = Template(
            """
            {% load component_tags %}
            {% component_block 'test_component' %}
              {% fill "header" %}
                {% component 'inner_component' variable='foo' %}
              {% endfill %}
            {% endcomponent_block %}
            """,
            name="root",
        )
        templates_used = self.templates_used_to_render(template)
        self.assertIn("slotted_template.html", templates_used)
        self.assertIn("simple_template.html", templates_used)


class NestedSlotTests(SimpleTestCase):
    class NestedComponent(component.Component):
        template_name = "nested_slot_template.html"

    @classmethod
    def setUpClass(cls):
        super().setUpClass()
        component.registry.clear()
        component.registry.register("test", cls.NestedComponent)

    @classmethod
    def tearDownClass(cls):
        super().tearDownClass()
        component.registry.clear()

    def test_default_slot_contents_render_correctly(self):
        template = Template(
            """
            {% load component_tags %}
            {% component_block 'test' %}{% endcomponent_block %}
        """
        )
        rendered = template.render(Context({}))
        self.assertHTMLEqual(rendered, '<div id="outer">Default</div>')

    def test_inner_slot_overriden(self):
        template = Template(
            """
            {% load component_tags %}
            {% component_block 'test' %}{% fill 'inner' %}Override{% endfill %}{% endcomponent_block %}
        """
        )
        rendered = template.render(Context({}))
        self.assertHTMLEqual(rendered, '<div id="outer">Override</div>')

    def test_outer_slot_overriden(self):
        template = Template(
            """
            {% load component_tags %}
            {% component_block 'test' %}{% fill 'outer' %}<p>Override</p>{% endfill %}{% endcomponent_block %}
        """
        )
        rendered = template.render(Context({}))
        self.assertHTMLEqual(rendered, "<p>Override</p>")

    def test_both_overriden_and_inner_removed(self):
        template = Template(
            """
            {% load component_tags %}
            {% component_block 'test' %}
                {% fill 'outer' %}<p>Override</p>{% endfill %}
                {% fill 'inner' %}<p>Will not appear</p>{% endfill %}
            {% endcomponent_block %}
        """
        )
        rendered = template.render(Context({}))
        self.assertHTMLEqual(rendered, "<p>Override</p>")


class ConditionalSlotTests(SimpleTestCase):
    class ConditionalComponent(component.Component):
        template_name = "conditional_template.html"

        def get_context_data(self, branch=None):
            return {"branch": branch}

    @classmethod
    def setUpClass(cls):
        super().setUpClass()
        component.registry.clear()
        component.registry.register("test", cls.ConditionalComponent)

    @classmethod
    def tearDownClass(cls):
        super().tearDownClass()
        component.registry.clear()

    def test_no_content_if_branches_are_false(self):
        template = Template(
            """
            {% load component_tags %}
            {% component_block 'test' %}
                {% fill 'a' %}Override A{% endfill %}
                {% fill 'b' %}Override B{% endfill %}
            {% endcomponent_block %}
        """
        )
        rendered = template.render(Context({}))
        self.assertHTMLEqual(rendered, "")

    def test_default_content_if_no_slots(self):
        template = Template(
            """
            {% load component_tags %}
            {% component 'test' branch='a' %}
            {% component 'test' branch='b' %}
        """
        )
        rendered = template.render(Context({}))
        self.assertHTMLEqual(
            rendered, '<p id="a">Default A</p><p id="b">Default B</p>'
        )

    def test_one_slot_overridden(self):
        template = Template(
            """
            {% load component_tags %}
            {% component_block 'test' branch='a' %}
                {% fill 'b' %}Override B{% endfill %}
            {% endcomponent_block %}
            {% component_block 'test' branch='b' %}
                {% fill 'b' %}Override B{% endfill %}
            {% endcomponent_block %}
        """
        )
        rendered = template.render(Context({}))
        self.assertHTMLEqual(
            rendered, '<p id="a">Default A</p><p id="b">Override B</p>'
        )

    def test_both_slots_overridden(self):
        template = Template(
            """
            {% load component_tags %}
            {% component_block 'test' branch='a' %}
                {% fill 'a' %}Override A{% endfill %}
                {% fill 'b' %}Override B{% endfill %}
            {% endcomponent_block %}
            {% component_block 'test' branch='b' %}
                {% fill 'a' %}Override A{% endfill %}
                {% fill 'b' %}Override B{% endfill %}
            {% endcomponent_block %}
        """
        )
        rendered = template.render(Context({}))
        self.assertHTMLEqual(
            rendered, '<p id="a">Override A</p><p id="b">Override B</p>'
        )


class SlotSuperTests(SimpleTestCase):
    @classmethod
    def setUpClass(cls):
        super().setUpClass()
        component.registry.clear()
        component.registry.register("test", SlottedComponent)

    @classmethod
    def tearDownClass(cls):
        super().tearDownClass()
        component.registry.clear()

    def test_basic_super_functionality(self):
        template = Template(
            """
            {% load component_tags %}
            {% component_block "test" %}
                {% fill "header" as "header" %}Before: {{ header.default }}{% endfill %}
                {% fill "main" as "main" %}{{ main.default }}{% endfill %}
                {% fill "footer" as "footer" %}{{ footer.default }}, after{% endfill %}
            {% endcomponent_block %}
        """
        )
        rendered = template.render(Context({}))

        self.assertHTMLEqual(
            rendered,
            """
            <custom-template>
                <header>Before: Default header</header>
                <main>Default main</main>
                <footer>Default footer, after</footer>
            </custom-template>
        """,
        )

    def test_multiple_super_calls(self):
        template = Template(
            """
            {% load component_tags %}
            {% component_block "test" %}
                {% fill "header" as "header" %}First: {{ header.default }}; Second: {{ header.default }}{% endfill %}
            {% endcomponent_block %}
        """
        )
        rendered = template.render(Context({}))

        self.assertHTMLEqual(
            rendered,
            """
            <custom-template>
                <header>First: Default header; Second: Default header</header>
                <main>Default main</main>
                <footer>Default footer</footer>
            </custom-template>
        """,
        )

    def test_super_under_if_node(self):
        template = Template(
            """
            {% load component_tags %}
            {% component_block "test" %}
                {% fill "header" as "header" %}
                    {% for i in range %}
                        {% if forloop.first %}First {{ header.default }}
                        {% else %}Later {{ header.default }}
                        {% endif %}
                    {% endfor %}
                {% endfill %}
            {% endcomponent_block %}
        """
        )
        rendered = template.render(Context({"range": range(3)}))

        self.assertHTMLEqual(
            rendered,
            """
            <custom-template>
                <header>First Default header Later Default header Later Default header</header>
                <main>Default main</main>
                <footer>Default footer</footer>
            </custom-template>
        """,
        )


class TemplateSyntaxErrorTests(SimpleTestCase):
    @classmethod
    def setUpClass(cls):
        super().setUpClass()
        component.registry.register("test", SlottedComponent)
        component.registry.register("broken_component", BrokenComponent)
        component.registry.register(
            "nonunique_slot_component", NonUniqueSlotsComponent
        )

    @classmethod
    def tearDownClass(cls) -> None:
        super().tearDownClass()
        component.registry.clear()

    def test_variable_outside_fill_tag_compiles_w_out_error(self):
        # As of v0.28 this is valid, provided the component registered under "test"
        # contains a slot tag marked as 'default'. This is verified outside
        # template compilation time.
        Template(
            """
            {% load component_tags %}
            {% component_block "test" %}
                {{ anything }}
            {% endcomponent_block %}
            """
        )

    def test_text_outside_fill_tag_is_not_error(self):
        # As of v0.28 this is valid, provided the component registered under "test"
        # contains a slot tag marked as 'default'. This is verified outside
        # template compilation time.
        Template(
            """
            {% load component_tags %}
            {% component_block "test" %}
                Text
            {% endcomponent_block %}
            """
        )

    def test_nonfill_block_outside_fill_tag_is_error(self):
        with self.assertRaises(TemplateSyntaxError):
            Template(
                """
                {% load component_tags %}
                {% component_block "test" %}
                    {% if True %}
                        {% fill "header" %}{% endfill %}
                    {% endif %}
                {% endcomponent_block %}
            """
            )

    def test_unclosed_component_block_is_error(self):
        with self.assertRaises(TemplateSyntaxError):
            Template(
                """
                {% load component_tags %}
                {% component_block "test" %}
                {% fill "header" %}{% endfill %}
            """
            )

    def test_fill_with_no_parent_is_error(self):
        with self.assertRaises(TemplateSyntaxError):
            Template(
                """
                {% load component_tags %}
                {% fill "header" %}contents{% endfill %}
            """
            ).render(Context({}))

    def test_isolated_slot_is_error(self):
        with self.assertRaises(TemplateSyntaxError):
            Template(
                """
                {% load component_tags %}
                {% component_block "broken_component" %}
                    {% fill "header" %}Custom header {% endfill %}
                    {% fill "main" %}Custom main{% endfill %}
                    {% fill "footer" %}Custom footer{% endfill %}
                {% endcomponent_block %}
                """
            ).render(Context({}))

    def test_non_unique_fill_names_is_error(self):
        with self.assertRaises(TemplateSyntaxError):
            Template(
                """
                {% load component_tags %}
                {% component_block "broken_component" %}
                    {% fill "header" %}Custom header {% endfill %}
                    {% fill "header" %}Other header{% endfill %}
                {% endcomponent_block %}
                """
            ).render(Context({}))

    def test_non_unique_slot_names_is_error(self):
        with self.assertRaises(TemplateSyntaxError):
            Template(
                """
                {% load component_tags %}
                {% component_block "nonunique_slot_component" %}
                {% endcomponent_block %}
                """
            ).render(Context({}))


class ComponentNestingTests(SimpleTestCase):
    @classmethod
    def setUpClass(cls) -> None:
        super().setUpClass()
        component.registry.register("dashboard", _DashboardComponent)
        component.registry.register("calendar", _CalendarComponent)

    @classmethod
    def tearDownClass(cls) -> None:
        super().tearDownClass()
        component.registry.clear()

    def test_component_nesting_component_without_fill(self):
        template = Template(
            """
            {% load component_tags %}
            {% component "dashboard" %}
            """
        )
        rendered = template.render(Context({"items": [1, 2, 3]}))
        expected = """
        <div class="dashboard-component">
          <div class="calendar-component">
            <h1>
              Welcome to your dashboard!
            </h1>
            <main>
              Here are your to-do items for today:
            </main>
          </div>
          <ol>
            <li>1</li>
            <li>2</li>
            <li>3</li>
          </ol>
        </div>
        """
        self.assertHTMLEqual(rendered, expected)

    def test_component_nesting_component_with_fill_and_super(self):
        template = Template(
            """
            {% load component_tags %}
            {% component_block "dashboard" %}
              {% fill "header" as "h" %} Hello! {{ h.default }} {% endfill %}
            {% endcomponent_block %}
            """
        )
        rendered = template.render(Context({"items": [1, 2]}))
        expected = """
        <div class="dashboard-component">
          <div class="calendar-component">
            <h1>
              Hello! Welcome to your dashboard!
            </h1>
            <main>
              Here are your to-do items for today:
            </main>
          </div>
          <ol>
            <li>1</li>
            <li>2</li>
          </ol>
        </div>
        """
        self.assertHTMLEqual(rendered, expected)


class ConditionalIfFilledSlotsTests(SimpleTestCase):
    class ComponentWithConditionalSlots(component.Component):
        template_name = "template_with_conditional_slots.html"

    class ComponentWithComplexConditionalSlots(component.Component):
        template_name = "template_with_if_elif_else_conditional_slots.html"

    class ComponentWithNegatedConditionalSlot(component.Component):
        template_name = "template_with_negated_conditional_slots.html"

    @classmethod
    def setUpClass(cls) -> None:
        super().setUpClass()
        component.registry.register(
            "conditional_slots", cls.ComponentWithConditionalSlots
        )
        component.registry.register(
            "complex_conditional_slots",
            cls.ComponentWithComplexConditionalSlots,
        )
        component.registry.register(
            "negated_conditional_slot", cls.ComponentWithNegatedConditionalSlot
        )

    @classmethod
    def tearDownClass(cls) -> None:
        super().tearDownClass()
        component.registry.clear()

    def test_simple_component_with_conditional_slot(self):
        template = """
        {% load component_tags %}
        {% component "conditional_slots" %}
        """
        expected = """
        <div class="frontmatter-component">
          <div class="title">
          Title
          </div>
        </div>
        """
        rendered = Template(template).render(Context({}))
        self.assertHTMLEqual(rendered, expected)

    def test_component_block_with_filled_conditional_slot(self):
        template = """
        {% load component_tags %}
        {% component_block "conditional_slots" %}
          {% fill "subtitle" %} My subtitle {% endfill %}
        {% endcomponent_block %}
        """
        expected = """
        <div class="frontmatter-component">
          <div class="title">
          Title
          </div>
          <div class="subtitle">
            My subtitle
          </div>
        </div>
        """
        rendered = Template(template).render(Context({}))
        self.assertHTMLEqual(rendered, expected)

    def test_elif_of_complex_conditional_slots(self):
        template = """
        {% load component_tags %}
        {% component_block "complex_conditional_slots" %}
            {% fill "alt_subtitle" %} A different subtitle {% endfill %}
        {% endcomponent_block %}
        """
        expected = """
           <div class="frontmatter-component">
             <div class="title">
             Title
             </div>
             <div class="subtitle">
             A different subtitle
             </div>
           </div>
        """
        rendered = Template(template).render(Context({}))
        self.assertHTMLEqual(rendered, expected)

    def test_else_of_complex_conditional_slots(self):
        template = """
           {% load component_tags %}
           {% component_block "complex_conditional_slots" %}
           {% endcomponent_block %}
        """
        expected = """
           <div class="frontmatter-component">
             <div class="title">
             Title
             </div>
            <div class="warning">Nothing filled!</div>
           </div>
        """
        rendered = Template(template).render(Context({}))
        self.assertHTMLEqual(rendered, expected)

    def test_component_block_with_negated_conditional_slot(self):
        template = """
        {% load component_tags %}
        {% component_block "negated_conditional_slot" %}
            {# Whoops! Forgot to fill a slot! #}
        {% endcomponent_block %}
        """
        expected = """
        <div class="frontmatter-component">
          <div class="title">
          Title
          </div>
          <div class="warning">Subtitle not filled!</div>
        </div>
        """
        rendered = Template(template).render(Context({}))
        self.assertHTMLEqual(rendered, expected)


class RegressionTests(SimpleTestCase):
    """Ensure we don't break the same thing AGAIN."""

    def setUp(self):
        component.registry.clear()
        super().setUp()

    @classmethod
    def tearDownClass(cls):
        super().tearDownClass()
        component.registry.clear()

    def test_block_and_extends_tag_works(self):
        component.registry.register("slotted_component", SlottedComponent)
        template = """
        {% extends "extendable_template_with_blocks.html" %}
        {% load component_tags %}
        {% block body %}
          {% component_block "slotted_component" %}
            {% fill "header" %}{% endfill %}
            {% fill "main" %}
              TEST
            {% endfill %}
            {% fill "footer" %}{% endfill %}
          {% endcomponent_block %}
        {% endblock %}
        """
        rendered = Template(template).render(Context())
        expected = """
        <!DOCTYPE html>
        <html lang="en">
        <body>
        <main role="main">
          <div class='container main-container'>
            <custom-template>
              <header></header>
              <main>TEST</main>
              <footer></footer>
            </custom-template>
          </div>
        </main>
        </body>
        </html>
        """
        self.assertHTMLEqual(rendered, expected)


class IterationFillTest(SimpleTestCase):
    """Tests a behaviour of {% fill .. %} tag which is inside a template {% for .. %} loop."""

    class ComponentSimpleSlotInALoop(django_components.component.Component):
        template_name = "template_with_slot_in_a_loop.html"

        def get_context_data(self, objects: Iterable) -> dict:
            return {
                "objects": objects,
            }

    def setUp(self):
        django_components.component.registry.clear()

    def test_inner_slot_iteration_basic(self):
        component.registry.register(
            "slot_in_a_loop", self.ComponentSimpleSlotInALoop
        )

        template = Template(
            """
            {% load component_tags %}
            {% component_block "slot_in_a_loop" objects=objects %}
                {% fill "slot_inner" %}
                    {{ object }}
                {% endfill %}
            {% endcomponent_block %}
        """
        )
        objects = ["OBJECT1", "OBJECT2"]
        rendered = template.render(Context({"objects": objects}))

        self.assertHTMLEqual(
            rendered,
            """
            OBJECT1
            OBJECT2
            """,
        )

    def test_inner_slot_iteration_with_variable_from_outer_scope(self):
        component.registry.register(
            "slot_in_a_loop", self.ComponentSimpleSlotInALoop
        )

        template = Template(
            """
            {% load component_tags %}
            {% component_block "slot_in_a_loop" objects=objects %}
                {% fill "slot_inner" %}
                    {{ outer_scope_variable }}
                    {{ object }}
                {% endfill %}
            {% endcomponent_block %}
        """
        )
        objects = ["OBJECT1", "OBJECT2"]
        rendered = template.render(
            Context(
                {
                    "objects": objects,
                    "outer_scope_variable": "OUTER_SCOPE_VARIABLE",
                }
            )
        )

        self.assertHTMLEqual(
            rendered,
            """
            OUTER_SCOPE_VARIABLE
            OBJECT1
            OUTER_SCOPE_VARIABLE
            OBJECT2
            """,
        )

    def test_inner_slot_iteration_nested(self):
        component.registry.register(
            "slot_in_a_loop", self.ComponentSimpleSlotInALoop
        )

        objects = [
            {"inner": ["OBJECT1_ITER1", "OBJECT2_ITER1"]},
            {"inner": ["OBJECT1_ITER2", "OBJECT2_ITER2"]},
        ]

        template = Template(
            """
            {% load component_tags %}
            {% component_block "slot_in_a_loop" objects=objects %}
                {% fill "slot_inner" %}
                    {% component_block "slot_in_a_loop" objects=object.inner %}
                        {% fill "slot_inner" %}
                            {{ object }}
                        {% endfill %}
                    {% endcomponent_block %}
                {% endfill %}
            {% endcomponent_block %}
        """
        )
        rendered = template.render(Context({"objects": objects}))

        self.assertHTMLEqual(
            rendered,
            """
            OBJECT1_ITER1
            OBJECT2_ITER1
            OBJECT1_ITER2
            OBJECT2_ITER2
            """,
        )

    def test_inner_slot_iteration_nested_with_outer_scope_variable(self):
        component.registry.register(
            "slot_in_a_loop", self.ComponentSimpleSlotInALoop
        )

        objects = [
            {"inner": ["OBJECT1_ITER1", "OBJECT2_ITER1"]},
            {"inner": ["OBJECT1_ITER2", "OBJECT2_ITER2"]},
        ]

        template = Template(
            """
            {% load component_tags %}
            {% component_block "slot_in_a_loop" objects=objects %}
                {% fill "slot_inner" %}
                    {{ outer_scope_variable_1 }}
                    {% component_block "slot_in_a_loop" objects=object.inner %}
                        {% fill "slot_inner" %}
                            {{ outer_scope_variable_2 }}
                            {{ object }}
                        {% endfill %}
                    {% endcomponent_block %}
                {% endfill %}
            {% endcomponent_block %}
        """
        )
        rendered = template.render(
            Context(
                {
                    "objects": objects,
                    "outer_scope_variable_1": "OUTER_SCOPE_VARIABLE1",
                    "outer_scope_variable_2": "OUTER_SCOPE_VARIABLE2",
                }
            )
        )

        self.assertHTMLEqual(
            rendered,
            """
            OUTER_SCOPE_VARIABLE1
            OUTER_SCOPE_VARIABLE2
            OBJECT1_ITER1
            OUTER_SCOPE_VARIABLE2
            OBJECT2_ITER1
            OUTER_SCOPE_VARIABLE1
            OUTER_SCOPE_VARIABLE2
            OBJECT1_ITER2
            OUTER_SCOPE_VARIABLE2
            OBJECT2_ITER2
            """,
        )

    def test_inner_slot_iteration_nested_with_slot_default(self):
        component.registry.register(
            "slot_in_a_loop", self.ComponentSimpleSlotInALoop
        )

        objects = [
            {"inner": ["OBJECT1_ITER1", "OBJECT2_ITER1"]},
            {"inner": ["OBJECT1_ITER2", "OBJECT2_ITER2"]},
        ]

        template = Template(
            """
            {% load component_tags %}
            {% component_block "slot_in_a_loop" objects=objects %}
                {% fill "slot_inner" %}
                    {% component_block "slot_in_a_loop" objects=object.inner %}
                        {% fill "slot_inner" as "super_slot_inner" %}
                            {{ super_slot_inner.default }}
                        {% endfill %}
                    {% endcomponent_block %}
                {% endfill %}
            {% endcomponent_block %}
        """
        )
        rendered = template.render(Context({"objects": objects}))

        self.assertHTMLEqual(
            rendered,
            """
            OBJECT1_ITER1 default
            OBJECT2_ITER1 default
            OBJECT1_ITER2 default
            OBJECT2_ITER2 default
            """,
        )

    def test_inner_slot_iteration_nested_with_slot_default_and_outer_scope_variable(
        self,
    ):
        component.registry.register(
            "slot_in_a_loop", self.ComponentSimpleSlotInALoop
        )

        objects = [
            {"inner": ["OBJECT1_ITER1", "OBJECT2_ITER1"]},
            {"inner": ["OBJECT1_ITER2", "OBJECT2_ITER2"]},
        ]

        template = Template(
            """
            {% load component_tags %}
            {% component_block "slot_in_a_loop" objects=objects %}
                {% fill "slot_inner" %}
                    {{ outer_scope_variable_1 }}
                    {% component_block "slot_in_a_loop" objects=object.inner %}
                        {% fill "slot_inner" as "super_slot_inner" %}
                            {{ outer_scope_variable_2 }}
                            {{ super_slot_inner.default }}
                        {% endfill %}
                    {% endcomponent_block %}
                {% endfill %}
            {% endcomponent_block %}
        """
        )
        rendered = template.render(
            Context(
                {
                    "objects": objects,
                    "outer_scope_variable_1": "OUTER_SCOPE_VARIABLE1",
                    "outer_scope_variable_2": "OUTER_SCOPE_VARIABLE2",
                }
            )
        )

        self.assertHTMLEqual(
            rendered,
            """
            OUTER_SCOPE_VARIABLE1
            OUTER_SCOPE_VARIABLE2
            OBJECT1_ITER1 default
            OUTER_SCOPE_VARIABLE2
            OBJECT2_ITER1 default
            OUTER_SCOPE_VARIABLE1
            OUTER_SCOPE_VARIABLE2
            OBJECT1_ITER2 default
            OUTER_SCOPE_VARIABLE2
            OBJECT2_ITER2 default
            """,
        )<|MERGE_RESOLUTION|>--- conflicted
+++ resolved
@@ -1,10 +1,6 @@
 import re
 from textwrap import dedent
-<<<<<<< HEAD
-from typing import Callable, Iterable
-=======
-from typing import Callable, Optional
->>>>>>> 2d86f042
+from typing import Callable, Iterable, Optional
 
 from django.template import Context, Template, TemplateSyntaxError
 
